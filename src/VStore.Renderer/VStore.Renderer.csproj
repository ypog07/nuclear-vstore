--- conflicted
+++ resolved
@@ -34,13 +34,7 @@
     <PackageReference Include="Autofac.Extensions.DependencyInjection" Version="4.2.2" />
     <PackageReference Include="AWSSDK.Extensions.NETCore.Setup" Version="3.3.4" />
     <PackageReference Include="Prometheus.Client.Owin" Version="1.4.0" />
-<<<<<<< HEAD
-    <PackageReference Include="Microsoft.AspNetCore" Version="2.0.1" />
-    <PackageReference Include="Microsoft.AspNetCore.StaticFiles" Version="2.0.1" />
-=======
-    <PackageReference Include="Serilog.AspNetCore" Version="2.1.1" />
     <PackageReference Include="Serilog.Settings.Configuration" Version="2.6.1" />
->>>>>>> 85453999
     <PackageReference Include="Serilog.Sinks.Console" Version="3.1.1" />
     <PackageReference Include="Serilog.Enrichers.Thread" Version="3.0.0" />
     <PackageReference Include="Serilog.Formatting.Compact" Version="1.0.0" />
