﻿<Project Sdk="Microsoft.NET.Sdk.Web">
  <PropertyGroup>
    <TargetFramework>netcoreapp2.1</TargetFramework>
    <RuntimeFrameworkVersion>2.1.0</RuntimeFrameworkVersion>
    <RootNamespace>NuClear.VStore.Renderer</RootNamespace>
    <RuntimeIdentifiers>win10-x64;osx.10.12-x64</RuntimeIdentifiers>
    <ServerGarbageCollection>false</ServerGarbageCollection>
    <GenerateDocumentationFile>true</GenerateDocumentationFile>
    <LangVersion>latest</LangVersion>
    <CodeAnalysisRuleSet>..\..\NuClear.CodeStyle.ruleset</CodeAnalysisRuleSet>
  </PropertyGroup>
  <ItemGroup>
    <None Update="appsettings.development.json">
      <CopyToOutputDirectory>Always</CopyToOutputDirectory>
    </None>
    <None Update="appsettings.json">
      <CopyToOutputDirectory>Always</CopyToOutputDirectory>
      <CopyToPublishDirectory>Always</CopyToPublishDirectory>
    </None>
    <None Update="dockerfile;appsettings.stage.json;appsettings.production.json">
      <CopyToPublishDirectory>Always</CopyToPublishDirectory>
    </None>
  </ItemGroup>
  <ItemGroup>
    <ProjectReference Include="..\VStore.Http.Core\VStore.Http.Core.csproj" />
    <AdditionalFiles Include="..\..\stylecop.json" />
  </ItemGroup>
  <ItemGroup>
    <!-- remove these references after complete move to 2.1 -->
    <PackageReference Include="Microsoft.AspNetCore.Http.Abstractions" Version="2.1.0" />
    <PackageReference Include="Microsoft.AspNetCore.Mvc.Abstractions" Version="2.1.0" />
    <PackageReference Include="Microsoft.AspNetCore.Mvc.Versioning" Version="2.2.0" />
    <PackageReference Include="Microsoft.Net.Http.Headers" Version="2.1.0" />
    <!-- ================================================== -->
    <PackageReference Include="StyleCop.Analyzers" Version="1.1.0-beta006" PrivateAssets="All" />
    <PackageReference Include="Microsoft.AspNetCore" Version="2.1.0" />
    <PackageReference Include="Microsoft.AspNetCore.Mvc.ApiExplorer" Version="2.1.0" />
    <PackageReference Include="Microsoft.AspNetCore.Mvc.Core" Version="2.1.0" />
    <PackageReference Include="Microsoft.AspNetCore.Mvc.Cors" Version="2.1.0" />
    <PackageReference Include="Microsoft.AspNetCore.Mvc.Formatters.Json" Version="2.1.0" />
    <PackageReference Include="Microsoft.AspNetCore.StaticFiles" Version="2.1.0" />
    <PackageReference Include="Autofac" Version="4.8.1" />
    <PackageReference Include="Autofac.Extensions.DependencyInjection" Version="4.2.2" />
<<<<<<< HEAD
    <PackageReference Include="AWSSDK.Extensions.NETCore.Setup" Version="3.3.4" />
    <PackageReference Include="Prometheus.Client.Owin" Version="1.4.0" />
=======
    <PackageReference Include="AWSSDK.Extensions.NETCore.Setup" Version="3.3.5" />
    <PackageReference Include="Serilog.AspNetCore" Version="2.1.1" />
>>>>>>> ac76f680
    <PackageReference Include="Serilog.Settings.Configuration" Version="2.6.1" />
    <PackageReference Include="Serilog.Sinks.Console" Version="3.1.1" />
    <PackageReference Include="Serilog.Enrichers.Thread" Version="3.0.0" />
    <PackageReference Include="Serilog.Formatting.Compact" Version="1.0.0" />
  </ItemGroup>
</Project><|MERGE_RESOLUTION|>--- conflicted
+++ resolved
@@ -41,13 +41,8 @@
     <PackageReference Include="Microsoft.AspNetCore.StaticFiles" Version="2.1.0" />
     <PackageReference Include="Autofac" Version="4.8.1" />
     <PackageReference Include="Autofac.Extensions.DependencyInjection" Version="4.2.2" />
-<<<<<<< HEAD
-    <PackageReference Include="AWSSDK.Extensions.NETCore.Setup" Version="3.3.4" />
+    <PackageReference Include="AWSSDK.Extensions.NETCore.Setup" Version="3.3.5" />
     <PackageReference Include="Prometheus.Client.Owin" Version="1.4.0" />
-=======
-    <PackageReference Include="AWSSDK.Extensions.NETCore.Setup" Version="3.3.5" />
-    <PackageReference Include="Serilog.AspNetCore" Version="2.1.1" />
->>>>>>> ac76f680
     <PackageReference Include="Serilog.Settings.Configuration" Version="2.6.1" />
     <PackageReference Include="Serilog.Sinks.Console" Version="3.1.1" />
     <PackageReference Include="Serilog.Enrichers.Thread" Version="3.0.0" />
