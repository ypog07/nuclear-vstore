﻿using System;
using System.IO;

using Amazon.Runtime;
using Amazon.S3;

using Autofac;

using Microsoft.AspNetCore.Builder;
using Microsoft.AspNetCore.Diagnostics;
using Microsoft.AspNetCore.Hosting;
using Microsoft.AspNetCore.Http;
using Microsoft.AspNetCore.Mvc;
using Microsoft.AspNetCore.Mvc.ApiExplorer;
using Microsoft.Extensions.Configuration;
using Microsoft.Extensions.DependencyInjection;
using Microsoft.Extensions.Options;

using Newtonsoft.Json.Linq;

using NuClear.VStore.Http;
using NuClear.VStore.Http.Core.Middleware;
using NuClear.VStore.Http.Core.Swashbuckle;
using NuClear.VStore.ImageRendering;
using NuClear.VStore.Locks;
using NuClear.VStore.Objects;
using NuClear.VStore.Options;
using NuClear.VStore.Prometheus;
using NuClear.VStore.S3;
using NuClear.VStore.Templates;
using Prometheus;

using RedLockNet;

using Swashbuckle.AspNetCore.Swagger;

namespace NuClear.VStore.Renderer
{
    public sealed class Startup
    {
        private const string Aws = "AWS";
        private const string Ceph = "Ceph";

        private readonly IHostingEnvironment _environment;
        private readonly IConfiguration _configuration;

        public Startup(IHostingEnvironment environment, IConfiguration configuration)
        {
            _environment = environment;
            _configuration = configuration;
        }

        public void ConfigureServices(IServiceCollection services)
        {
            services
                .AddOptions()
                .Configure<CephOptions>(_configuration.GetSection("Ceph"))
                .Configure<ThrottlingOptions>(_configuration.GetSection("Throttling"));

            services.AddMvcCore()
                    .SetCompatibilityVersion(CompatibilityVersion.Version_2_1)
                    .AddVersionedApiExplorer()
                    .AddApiExplorer()
                    .AddCors()
                    .AddJsonFormatters();

            services.AddApiVersioning(
                options =>
                    {
                        options.ReportApiVersions = true;
                        options.DefaultApiVersion = new ApiVersion(1, 0);
                        options.AssumeDefaultVersionWhenUnspecified = true;
                    });
            services.AddMemoryCache();
            services.AddSwaggerGen(
                options =>
                    {
                        var provider = services.BuildServiceProvider().GetRequiredService<IApiVersionDescriptionProvider>();
                        foreach (var description in provider.ApiVersionDescriptions)
                        {
                            options.SwaggerDoc(description.GroupName, new Info { Title = $"VStore Renderer API {description.ApiVersion}", Version = description.ApiVersion.ToString() });
                        }

                        options.OperationFilter<ImplicitApiVersionParameter>();
                        options.OperationFilter<UploadFileOperationFilter>();
                        options.OperationFilter<ViewFileFilter>();
                        options.IncludeXmlComments(Path.Combine(AppDomain.CurrentDomain.BaseDirectory, $"{nameof(VStore)}.{nameof(Renderer)}.xml"));
                    });
        }

        public void ConfigureContainer(ContainerBuilder builder)
        {
            var awsOptions = _configuration.GetAWSOptions(Ceph);

            builder.Register(x => x.Resolve<IOptions<CephOptions>>().Value).SingleInstance();
            builder.Register(x => x.Resolve<IOptions<ThrottlingOptions>>().Value).SingleInstance();
            builder.RegisterInstance(new CdnOptions { CdnUrl = new Uri("ams://unused") }).SingleInstance();
            builder.RegisterInstance(new DistributedLockOptions()).SingleInstance();
            builder.RegisterInstance(awsOptions).SingleInstance();

            builder.RegisterType<InMemoryLockFactory>().As<IDistributedLockFactory>().PreserveExistingDefaults().SingleInstance();
            builder.Register(
                        x =>
                            {
                                var config = awsOptions.DefaultClientConfig.ToS3Config();
                                config.ForcePathStyle = true;

                                var cephOptions = x.Resolve<CephOptions>();
                                return new Amazon.S3.AmazonS3Client(new BasicAWSCredentials(cephOptions.AccessKey, cephOptions.SecretKey), config);
                            })
                    .Named<IAmazonS3>(Ceph)
                    .SingleInstance();
            builder.Register(
                        x =>
                            {
                                var options = _configuration.GetAWSOptions(Aws);
                                return options.CreateServiceClient<IAmazonS3>();
                            })
                    .Named<IAmazonS3>(Aws)
                    .SingleInstance();
            builder.RegisterType<S3MultipartUploadClient>()
                   .As<IS3MultipartUploadClient>()
                   .WithParameter(
                       (parameterInfo, context) => parameterInfo.ParameterType == typeof(IAmazonS3),
                       (parameterInfo, context) => context.ResolveNamed<IAmazonS3>(Ceph))
                   .SingleInstance();
            builder.Register(
                        x =>
                            {
                                var amazonS3 = x.ResolveNamed<IAmazonS3>(Ceph);
                                var metricsProvider = x.Resolve<MetricsProvider>();
                                return new S3ClientPrometheusDecorator(new S3Client(amazonS3), metricsProvider, Labels.Backends.Ceph);
                            })
                    .Named<IS3Client>(Ceph)
                    .PreserveExistingDefaults()
                    .SingleInstance();
            builder.Register(
                        x =>
                            {
                                var amazonS3 = x.ResolveNamed<IAmazonS3>(Aws);
                                var metricsProvider = x.Resolve<MetricsProvider>();
                                return new S3ClientPrometheusDecorator(new S3Client(amazonS3), metricsProvider, Labels.Backends.Aws);
                            })
                    .Named<IS3Client>(Aws)
                    .PreserveExistingDefaults()
                    .SingleInstance();
            builder.RegisterType<CephS3Client>()
                    .As<ICephS3Client>()
                    .WithParameter(
                        (parameterInfo, context) => parameterInfo.ParameterType == typeof(IS3Client),
                        (parameterInfo, context) => context.ResolveNamed<IS3Client>(Ceph))
                    .SingleInstance();
            builder.RegisterType<S3.AmazonS3Client>()
                    .As<IAmazonS3Client>()
                    .WithParameter(
                        (parameterInfo, context) => parameterInfo.ParameterType == typeof(IS3Client),
                        (parameterInfo, context) => context.ResolveNamed<IS3Client>(Aws))
                    .SingleInstance();
            builder.RegisterType<DistributedLockManager>().SingleInstance();
            builder.RegisterType<TemplatesStorageReader>()
                   .WithParameter(
                       (parameterInfo, context) => parameterInfo.ParameterType == typeof(IS3Client),
                       (parameterInfo, context) => context.Resolve<ICephS3Client>())
                   .As<ITemplatesStorageReader>()
                   .SingleInstance();
            builder.RegisterType<ObjectsStorageReader>()
                   .WithParameter(
                       (parameterInfo, context) => parameterInfo.ParameterType == typeof(IS3Client),
                       (parameterInfo, context) => context.Resolve<ICephS3Client>())
                   .As<IObjectsStorageReader>()
                   .SingleInstance();
            builder.RegisterType<ImagePreviewService>()
                   .WithParameter(
                       (parameterInfo, context) => parameterInfo.ParameterType == typeof(IS3Client),
                       (parameterInfo, context) => context.Resolve<ICephS3Client>())
                   .SingleInstance();
            builder.RegisterType<RawFileStorageInfoProvider>().SingleInstance();
            builder.RegisterType<MetricsProvider>().SingleInstance();

            builder.RegisterType<MemoryBasedRequestLimiter>().As<IRequestLimiter>().SingleInstance();
            SixLabors.ImageSharp.Configuration.Default.MemoryAllocator =
                _environment.IsProduction()
                    ? ArrayPoolMemoryAllocatorFactory.CreateWithLimitedLargePooling()
                    : ArrayPoolMemoryAllocatorFactory.CreateWithLimitedSmallPooling();
        }

        public void Configure(IApplicationBuilder app)
        {
            app.UseMiddleware<HealthCheckMiddleware>();
            app.UsePrometheusServer(
                new PrometheusOptions
                    {
                        Collectors = new List<IOnDemandCollector>
                            {
                                new DotNetStatsCollector(),
                                new DotNetMemoryStatsCollector(),
                                new WindowsDotNetStatsCollector()
                            }
                    });
            app.UseMiddleware<CrosscuttingTraceIdentifierMiddleware>();
            if (!_environment.IsProduction())
            {
                app.UseMiddleware<LogUnsuccessfulResponseMiddleware>();
            }

            app.UseExceptionHandler(
                new ExceptionHandlerOptions
                    {
                        ExceptionHandler =
                            async context =>
                                {
                                    var feature = context.Features.Get<IExceptionHandlerFeature>();
                                    var error = new JObject
                                        {
                                            { "requestId", context.TraceIdentifier },
                                            { "code", "unhandledException" },
                                            { "message", feature.Error.Message }
                                        };

                                    if (_environment.IsDevelopment())
                                    {
                                        error.Add("details", feature.Error.ToString());
                                    }

                                    context.Response.ContentType = ContentType.Json;
                                    await context.Response.WriteAsync(new JObject(new JProperty("error", error)).ToString());
                                }
                    });
<<<<<<< HEAD
            app.UseMiddleware<HealthCheckMiddleware>();
            app.UseMetricServer();
            app.UseMiddleware<CrosscuttingTraceIdentifierMiddleware>();
=======
>>>>>>> 4063b427
            app.UseCors(builder => builder.AllowAnyOrigin().AllowAnyMethod().AllowAnyHeader().WithExposedHeaders("Location"));
            app.UseMvc();

            if (!_environment.IsProduction())
            {
                app.UseSwagger();
                app.UseSwaggerUI(
                    options =>
                        {
                            var provider = app.ApplicationServices.GetRequiredService<IApiVersionDescriptionProvider>();
                            foreach (var description in provider.ApiVersionDescriptions)
                            {
                                options.SwaggerEndpoint($"/swagger/{description.GroupName}/swagger.json", description.GroupName.ToUpperInvariant());
                            }

                            options.DocExpansion(DocExpansion.None);
                            options.EnableValidator();
                            options.ShowExtensions();
                            options.DisplayRequestDuration();
                        });
            }
        }
    }
}<|MERGE_RESOLUTION|>--- conflicted
+++ resolved
@@ -187,16 +187,7 @@
         public void Configure(IApplicationBuilder app)
         {
             app.UseMiddleware<HealthCheckMiddleware>();
-            app.UsePrometheusServer(
-                new PrometheusOptions
-                    {
-                        Collectors = new List<IOnDemandCollector>
-                            {
-                                new DotNetStatsCollector(),
-                                new DotNetMemoryStatsCollector(),
-                                new WindowsDotNetStatsCollector()
-                            }
-                    });
+            app.UseMetricServer();
             app.UseMiddleware<CrosscuttingTraceIdentifierMiddleware>();
             if (!_environment.IsProduction())
             {
@@ -226,12 +217,6 @@
                                     await context.Response.WriteAsync(new JObject(new JProperty("error", error)).ToString());
                                 }
                     });
-<<<<<<< HEAD
-            app.UseMiddleware<HealthCheckMiddleware>();
-            app.UseMetricServer();
-            app.UseMiddleware<CrosscuttingTraceIdentifierMiddleware>();
-=======
->>>>>>> 4063b427
             app.UseCors(builder => builder.AllowAnyOrigin().AllowAnyMethod().AllowAnyHeader().WithExposedHeaders("Location"));
             app.UseMvc();
 
