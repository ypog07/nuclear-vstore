﻿using System.Threading.Tasks;

using Autofac.Extensions.DependencyInjection;

using Microsoft.AspNetCore;
using Microsoft.AspNetCore.Hosting;

using NuClear.VStore.Configuration;
using NuClear.VStore.Http.Core.Extensions;

using Serilog;

namespace NuClear.VStore.Renderer
{
    public class Program
    {
        public static async Task Main(string[] args)
        {
<<<<<<< HEAD
            CreateWebHostBuilder(args).Build().Run();
=======
            var webHost = BuildWebHost(args);
            webHost.ConfigureThreadPool();
            await webHost.RunAsync();
>>>>>>> 4063b427
        }

        public static IWebHostBuilder CreateWebHostBuilder(string[] args) =>
            WebHost.CreateDefaultBuilder(args)
                   .UseSockets(options => options.IOQueueCount = 0)
                   .ConfigureServices(services => services.AddAutofac())
                   .ConfigureAppConfiguration((hostingContext, config) =>
                                                  {
                                                      var env = hostingContext.HostingEnvironment;
                                                      config.UseDefaultConfiguration(env.ContentRootPath, env.EnvironmentName);
                                                  })
                   .UseStartup<Startup>()
                   .UseSerilog((context, configuration) => configuration.ReadFrom.Configuration(context.Configuration));
    }
}<|MERGE_RESOLUTION|>--- conflicted
+++ resolved
@@ -16,13 +16,9 @@
     {
         public static async Task Main(string[] args)
         {
-<<<<<<< HEAD
-            CreateWebHostBuilder(args).Build().Run();
-=======
-            var webHost = BuildWebHost(args);
+            var webHost = CreateWebHostBuilder(args).Build();
             webHost.ConfigureThreadPool();
             await webHost.RunAsync();
->>>>>>> 4063b427
         }
 
         public static IWebHostBuilder CreateWebHostBuilder(string[] args) =>
