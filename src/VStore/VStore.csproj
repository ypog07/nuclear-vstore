﻿<Project Sdk="Microsoft.NET.Sdk">
  <PropertyGroup>
    <TargetFramework>netstandard2.0</TargetFramework>
    <RootNamespace>NuClear.VStore</RootNamespace>
    <LangVersion>latest</LangVersion>
    <CodeAnalysisRuleSet>..\..\NuClear.CodeStyle.ruleset</CodeAnalysisRuleSet>
  </PropertyGroup>
  <ItemGroup>
    <PackageReference Include="StyleCop.Analyzers" Version="1.1.0-beta006" PrivateAssets="All" />
<<<<<<< HEAD
    <PackageReference Include="AWSSDK.Extensions.NETCore.Setup" Version="3.3.6" />
    <PackageReference Include="2GIS.ChmLibCore" Version="1.0.3" />
    <PackageReference Include="AWSSDK.S3" Version="3.3.18.6" />
    <PackageReference Include="Confluent.Kafka" Version="0.11.4" />
    <PackageReference Include="HtmlAgilityPack" Version="1.8.4" />
    <PackageReference Include="Microsoft.Extensions.Caching.Memory" Version="2.1.1" />
    <PackageReference Include="Microsoft.Extensions.Logging.Abstractions" Version="2.1.1" />
    <PackageReference Include="Newtonsoft.Json" Version="11.0.2" />
    <PackageReference Include="prometheus-net.AspNetCore" Version="2.1.0" />
=======
    <PackageReference Include="2GIS.ChmLibCore" Version="1.0.3" />
    <PackageReference Include="AWSSDK.Extensions.NETCore.Setup" Version="3.3.6" />
    <PackageReference Include="AWSSDK.S3" Version="3.3.18.6" />
    <PackageReference Include="Confluent.Kafka" Version="0.11.3" />
    <PackageReference Include="HtmlAgilityPack" Version="1.8.4" />
    <PackageReference Include="Microsoft.Extensions.Caching.Memory" Version="2.0.2" />
    <PackageReference Include="Microsoft.Extensions.Configuration.Abstractions" Version="2.0.2" />
    <PackageReference Include="Microsoft.Extensions.Configuration.EnvironmentVariables" Version="2.0.2" />
    <PackageReference Include="Microsoft.Extensions.Configuration.FileExtensions" Version="2.0.2" />
    <PackageReference Include="Microsoft.Extensions.Configuration.Json" Version="2.0.2" />
    <PackageReference Include="Microsoft.Extensions.Logging.Abstractions" Version="2.0.2" />
    <PackageReference Include="Newtonsoft.Json" Version="11.0.2" />
    <PackageReference Include="Polly" Version="6.0.1" />
    <PackageReference Include="Prometheus.Client" Version="1.4.1" />
>>>>>>> 4063b427
    <PackageReference Include="RedLock.net" Version="2.0.0" />
    <PackageReference Include="SixLabors.ImageSharp" Version="1.0.0-dev001621" />
    <PackageReference Include="SixLabors.ImageSharp.Drawing" Version="1.0.0-dev001621" />
    <PackageReference Include="System.Net.NameResolution" Version="4.3.0" />
    <PackageReference Include="System.Reactive.Linq" Version="4.0.0" />
    <PackageReference Include="System.ValueTuple" Version="4.5.0" />
    <PackageReference Include="System.Threading.ThreadPool" Version="4.3.0" />
<<<<<<< HEAD
    <PackageReference Include="Microsoft.Extensions.Configuration.Abstractions" Version="2.1.1" />
    <PackageReference Include="Microsoft.Extensions.Configuration.EnvironmentVariables" Version="2.1.1" />
    <PackageReference Include="Microsoft.Extensions.Configuration.FileExtensions" Version="2.1.1" />
    <PackageReference Include="Microsoft.Extensions.Configuration.Json" Version="2.1.1" />
    <PackageReference Include="Polly" Version="6.0.1" />
=======
>>>>>>> 4063b427
  </ItemGroup>
  <ItemGroup>
    <AdditionalFiles Include="..\..\stylecop.json" />
  </ItemGroup>
</Project><|MERGE_RESOLUTION|>--- conflicted
+++ resolved
@@ -7,32 +7,20 @@
   </PropertyGroup>
   <ItemGroup>
     <PackageReference Include="StyleCop.Analyzers" Version="1.1.0-beta006" PrivateAssets="All" />
-<<<<<<< HEAD
+    <PackageReference Include="2GIS.ChmLibCore" Version="1.0.3" />
     <PackageReference Include="AWSSDK.Extensions.NETCore.Setup" Version="3.3.6" />
-    <PackageReference Include="2GIS.ChmLibCore" Version="1.0.3" />
-    <PackageReference Include="AWSSDK.S3" Version="3.3.18.6" />
-    <PackageReference Include="Confluent.Kafka" Version="0.11.4" />
-    <PackageReference Include="HtmlAgilityPack" Version="1.8.4" />
+    <PackageReference Include="AWSSDK.S3" Version="3.3.20.2" />
+    <PackageReference Include="Confluent.Kafka" Version="0.11.5" />
+    <PackageReference Include="HtmlAgilityPack" Version="1.8.5" />
     <PackageReference Include="Microsoft.Extensions.Caching.Memory" Version="2.1.1" />
+    <PackageReference Include="Microsoft.Extensions.Configuration.Abstractions" Version="2.1.1" />
+    <PackageReference Include="Microsoft.Extensions.Configuration.EnvironmentVariables" Version="2.1.1" />
+    <PackageReference Include="Microsoft.Extensions.Configuration.FileExtensions" Version="2.1.1" />
+    <PackageReference Include="Microsoft.Extensions.Configuration.Json" Version="2.1.1" />
     <PackageReference Include="Microsoft.Extensions.Logging.Abstractions" Version="2.1.1" />
     <PackageReference Include="Newtonsoft.Json" Version="11.0.2" />
-    <PackageReference Include="prometheus-net.AspNetCore" Version="2.1.0" />
-=======
-    <PackageReference Include="2GIS.ChmLibCore" Version="1.0.3" />
-    <PackageReference Include="AWSSDK.Extensions.NETCore.Setup" Version="3.3.6" />
-    <PackageReference Include="AWSSDK.S3" Version="3.3.18.6" />
-    <PackageReference Include="Confluent.Kafka" Version="0.11.3" />
-    <PackageReference Include="HtmlAgilityPack" Version="1.8.4" />
-    <PackageReference Include="Microsoft.Extensions.Caching.Memory" Version="2.0.2" />
-    <PackageReference Include="Microsoft.Extensions.Configuration.Abstractions" Version="2.0.2" />
-    <PackageReference Include="Microsoft.Extensions.Configuration.EnvironmentVariables" Version="2.0.2" />
-    <PackageReference Include="Microsoft.Extensions.Configuration.FileExtensions" Version="2.0.2" />
-    <PackageReference Include="Microsoft.Extensions.Configuration.Json" Version="2.0.2" />
-    <PackageReference Include="Microsoft.Extensions.Logging.Abstractions" Version="2.0.2" />
-    <PackageReference Include="Newtonsoft.Json" Version="11.0.2" />
-    <PackageReference Include="Polly" Version="6.0.1" />
-    <PackageReference Include="Prometheus.Client" Version="1.4.1" />
->>>>>>> 4063b427
+    <PackageReference Include="Polly" Version="6.1.0" />
+    <PackageReference Include="prometheus-net" Version="2.1.0" />
     <PackageReference Include="RedLock.net" Version="2.0.0" />
     <PackageReference Include="SixLabors.ImageSharp" Version="1.0.0-dev001621" />
     <PackageReference Include="SixLabors.ImageSharp.Drawing" Version="1.0.0-dev001621" />
@@ -40,14 +28,6 @@
     <PackageReference Include="System.Reactive.Linq" Version="4.0.0" />
     <PackageReference Include="System.ValueTuple" Version="4.5.0" />
     <PackageReference Include="System.Threading.ThreadPool" Version="4.3.0" />
-<<<<<<< HEAD
-    <PackageReference Include="Microsoft.Extensions.Configuration.Abstractions" Version="2.1.1" />
-    <PackageReference Include="Microsoft.Extensions.Configuration.EnvironmentVariables" Version="2.1.1" />
-    <PackageReference Include="Microsoft.Extensions.Configuration.FileExtensions" Version="2.1.1" />
-    <PackageReference Include="Microsoft.Extensions.Configuration.Json" Version="2.1.1" />
-    <PackageReference Include="Polly" Version="6.0.1" />
-=======
->>>>>>> 4063b427
   </ItemGroup>
   <ItemGroup>
     <AdditionalFiles Include="..\..\stylecop.json" />
