﻿using System;
using System.Linq;
using System.Threading.Tasks;

using Amazon.S3.Model;

using Microsoft.Extensions.Logging;

using NuClear.VStore.Json;
using NuClear.VStore.Options;
using NuClear.VStore.Prometheus;
using NuClear.VStore.S3;

using Prometheus.Client;

namespace NuClear.VStore.Sessions
{
    public sealed class SessionCleanupService
    {
<<<<<<< HEAD
        private readonly ILogger<SessionManagementService> _logger;
        private readonly ICephS3Client _s3Client;
=======
        private readonly ILogger<SessionCleanupService> _logger;
        private readonly IAmazonS3Proxy _amazonS3;
>>>>>>> 80c0db5f
        private readonly string _filesBucketName;
        private readonly Counter _removedBinariesMetric;
        private readonly Counter _removedSessionsMetric;

        public SessionCleanupService(
<<<<<<< HEAD
            ILogger<SessionManagementService> logger,
            ICephS3Client s3Client,
=======
            ILogger<SessionCleanupService> logger,
            IAmazonS3Proxy amazonS3,
>>>>>>> 80c0db5f
            CephOptions cephOptions,
            MetricsProvider metricsProvider)
        {
            _logger = logger;
            _s3Client = s3Client;
            _filesBucketName = cephOptions.FilesBucketName;
            _removedBinariesMetric = metricsProvider.GetRemovedBinariesMetric();
            _removedSessionsMetric = metricsProvider.GetRemovedSessionsMetric();
        }

        public async Task<bool> DeleteSessionAsync(Guid sessionId)
        {
            var listResponse = await _s3Client.ListObjectsAsync(new ListObjectsRequest { BucketName = _filesBucketName, Prefix = sessionId.ToString() });
            if (listResponse.S3Objects.Count == 0)
            {
                return false;
            }

            foreach (var obj in listResponse.S3Objects.OrderByDescending(x => x.Size))
            {
                await _s3Client.DeleteObjectAsync(_filesBucketName, obj.Key);
                if (obj.Key.EndsWith(Tokens.SessionPostfix))
                {
                    _removedSessionsMetric.Inc();
                }
                else if (!obj.Key.EndsWith("/"))
                {
                    _removedBinariesMetric.Inc();
                }

                _logger.LogInformation("File with key '{fileKey}' deleted while deleting session '{sessionId}'.", obj.Key, sessionId);
            }

            _logger.LogInformation("Session '{sessionId}' deleted.", sessionId);
            return true;
        }
    }
}<|MERGE_RESOLUTION|>--- conflicted
+++ resolved
@@ -17,25 +17,15 @@
 {
     public sealed class SessionCleanupService
     {
-<<<<<<< HEAD
-        private readonly ILogger<SessionManagementService> _logger;
+        private readonly ILogger<SessionCleanupService> _logger;
         private readonly ICephS3Client _s3Client;
-=======
-        private readonly ILogger<SessionCleanupService> _logger;
-        private readonly IAmazonS3Proxy _amazonS3;
->>>>>>> 80c0db5f
         private readonly string _filesBucketName;
         private readonly Counter _removedBinariesMetric;
         private readonly Counter _removedSessionsMetric;
 
         public SessionCleanupService(
-<<<<<<< HEAD
-            ILogger<SessionManagementService> logger,
+            ILogger<SessionCleanupService> logger,
             ICephS3Client s3Client,
-=======
-            ILogger<SessionCleanupService> logger,
-            IAmazonS3Proxy amazonS3,
->>>>>>> 80c0db5f
             CephOptions cephOptions,
             MetricsProvider metricsProvider)
         {
