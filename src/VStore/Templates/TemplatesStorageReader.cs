﻿using System.Collections.Concurrent;
using System.Collections.Generic;
using System.IO;
using System.Linq;
using System.Net;
using System.Text;
using System.Threading.Tasks;

using Amazon.S3;
using Amazon.S3.Model;

using Microsoft.Extensions.Caching.Memory;

using Newtonsoft.Json;

using NuClear.VStore.DataContract;
using NuClear.VStore.Descriptors.Templates;
using NuClear.VStore.Json;
using NuClear.VStore.Options;
using NuClear.VStore.S3;

namespace NuClear.VStore.Templates
{
    public sealed class TemplatesStorageReader
    {
<<<<<<< HEAD
        private readonly ICephS3Client _s3Client;
        private readonly string _bucketName;
        private readonly int _degreeOfParallelism;

        public TemplatesStorageReader(CephOptions cephOptions, ICephS3Client s3Client)
        {
            _s3Client = s3Client;
=======
        private readonly IAmazonS3Proxy _amazonS3;
        private readonly IMemoryCache _memoryCache;
        private readonly string _bucketName;
        private readonly int _degreeOfParallelism;

        public TemplatesStorageReader(CephOptions cephOptions, IAmazonS3Proxy amazonS3, IMemoryCache memoryCache)
        {
            _amazonS3 = amazonS3;
            _memoryCache = memoryCache;
>>>>>>> 80c0db5f
            _bucketName = cephOptions.TemplatesBucketName;
            _degreeOfParallelism = cephOptions.DegreeOfParallelism;
        }

        public async Task<ContinuationContainer<IdentifyableObjectRecord<long>>> List(string continuationToken)
        {
            var listResponse = await _s3Client.ListObjectsAsync(new ListObjectsRequest { BucketName = _bucketName, Marker = continuationToken });

            var records = listResponse.S3Objects.Select(x => new IdentifyableObjectRecord<long>(long.Parse(x.Key), x.LastModified)).ToArray();
            return new ContinuationContainer<IdentifyableObjectRecord<long>>(records, listResponse.NextMarker);
        }

        public async Task<IReadOnlyCollection<ObjectMetadataRecord>> GetTemplateMetadatas(IReadOnlyCollection<long> ids)
        {
            var uniqueIds = new HashSet<long>(ids);
            var partitioner = Partitioner.Create(uniqueIds);
            var result = new ObjectMetadataRecord[uniqueIds.Count];
            var tasks = partitioner
                .GetOrderablePartitions(_degreeOfParallelism)
                .Select(async x =>
                            {
                                while (x.MoveNext())
                                {
                                    var templateId = x.Current.Value;
                                    ObjectMetadataRecord record;
                                    try
                                    {
                                        var versionId = await GetTemplateLatestVersion(templateId);

                                        var response = await _s3Client.GetObjectMetadataAsync(_bucketName, templateId.ToString(), versionId);
                                        var metadataWrapper = MetadataCollectionWrapper.For(response.Metadata);
                                        var author = metadataWrapper.Read<string>(MetadataElement.Author);
                                        var authorLogin = metadataWrapper.Read<string>(MetadataElement.AuthorLogin);
                                        var authorName = metadataWrapper.Read<string>(MetadataElement.AuthorName);

                                        record = new ObjectMetadataRecord(
                                            templateId,
                                            versionId,
                                            response.LastModified,
                                            new AuthorInfo(author, authorLogin, authorName));
                                    }
                                    catch (AmazonS3Exception ex) when (ex.StatusCode == HttpStatusCode.NotFound)
                                    {
                                        record = null;
                                    }
                                    catch (ObjectNotFoundException)
                                    {
                                        record = null;
                                    }

                                    result[x.Current.Key] = record;
                                }
                            });
            await Task.WhenAll(tasks);
            return result.Where(x => x != null).ToList();
        }

        public async Task<TemplateDescriptor> GetTemplateDescriptor(long id, string versionId)
        {
            var objectVersionId = string.IsNullOrEmpty(versionId) ? await GetTemplateLatestVersion(id) : versionId;

<<<<<<< HEAD
            try
            {
                using (var response = await _s3Client.GetObjectAsync(_bucketName, id.ToString(), objectVersionId))
                {
                    var metadataWrapper = MetadataCollectionWrapper.For(response.Metadata);
                    var author = metadataWrapper.Read<string>(MetadataElement.Author);
                    var authorLogin = metadataWrapper.Read<string>(MetadataElement.AuthorLogin);
                    var authorName = metadataWrapper.Read<string>(MetadataElement.AuthorName);

                    string json;
                    using (var reader = new StreamReader(response.ResponseStream, Encoding.UTF8))
=======
            var templateDescriptor = await _memoryCache.GetOrCreateAsync(
                id.AsCacheEntryKey(objectVersionId),
                async entry =>
>>>>>>> 80c0db5f
                    {
                        try
                        {
                            using (var response = await _amazonS3.GetObjectAsync(_bucketName, id.ToString(), objectVersionId))
                            {
                                var metadataWrapper = MetadataCollectionWrapper.For(response.Metadata);
                                var author = metadataWrapper.Read<string>(MetadataElement.Author);
                                var authorLogin = metadataWrapper.Read<string>(MetadataElement.AuthorLogin);
                                var authorName = metadataWrapper.Read<string>(MetadataElement.AuthorName);

                                string json;
                                using (var reader = new StreamReader(response.ResponseStream, Encoding.UTF8))
                                {
                                    json = reader.ReadToEnd();
                                }

                                var descriptor = new TemplateDescriptor
                                    {
                                        Id = id,
                                        VersionId = objectVersionId,
                                        LastModified = response.LastModified,
                                        Author = author,
                                        AuthorLogin = authorLogin,
                                        AuthorName = authorName
                                    };
                                JsonConvert.PopulateObject(json, descriptor, SerializerSettings.Default);

                                entry.SetValue(descriptor)
                                     .SetPriority(CacheItemPriority.NeverRemove);

                                return descriptor;
                            }
                        }
                        catch (AmazonS3Exception ex) when (ex.StatusCode == HttpStatusCode.NotFound)
                        {
                            throw new ObjectNotFoundException($"Template '{id}' version '{objectVersionId}' not found");
                        }
                    });

            return templateDescriptor;
        }

        public async Task<string> GetTemplateLatestVersion(long id)
        {
            var idAsString = id.ToString();
            var versionsResponse = await _s3Client.ListVersionsAsync(_bucketName, idAsString);
            var version = versionsResponse.Versions.Find(x => x.Key == idAsString && !x.IsDeleteMarker && x.IsLatest);
            if (version == null)
            {
                throw new ObjectNotFoundException($"Template '{id}' versions not found");
            }

            return version.VersionId;
        }

        public async Task<bool> IsTemplateExists(long id)
        {
            var idAsString = id.ToString();
            var listResponse = await _s3Client.ListObjectsV2Async(
                                   new ListObjectsV2Request
                                       {
                                           BucketName = _bucketName,
                                           Prefix = idAsString
                                       });
            return listResponse.S3Objects.FindIndex(o => o.Key == idAsString) != -1;
        }
    }
}<|MERGE_RESOLUTION|>--- conflicted
+++ resolved
@@ -23,25 +23,15 @@
 {
     public sealed class TemplatesStorageReader
     {
-<<<<<<< HEAD
         private readonly ICephS3Client _s3Client;
-        private readonly string _bucketName;
-        private readonly int _degreeOfParallelism;
-
-        public TemplatesStorageReader(CephOptions cephOptions, ICephS3Client s3Client)
-        {
-            _s3Client = s3Client;
-=======
-        private readonly IAmazonS3Proxy _amazonS3;
         private readonly IMemoryCache _memoryCache;
         private readonly string _bucketName;
         private readonly int _degreeOfParallelism;
 
-        public TemplatesStorageReader(CephOptions cephOptions, IAmazonS3Proxy amazonS3, IMemoryCache memoryCache)
+        public TemplatesStorageReader(CephOptions cephOptions, ICephS3Client s3Client, IMemoryCache memoryCache)
         {
-            _amazonS3 = amazonS3;
+            _s3Client = s3Client;
             _memoryCache = memoryCache;
->>>>>>> 80c0db5f
             _bucketName = cephOptions.TemplatesBucketName;
             _degreeOfParallelism = cephOptions.DegreeOfParallelism;
         }
@@ -103,27 +93,13 @@
         {
             var objectVersionId = string.IsNullOrEmpty(versionId) ? await GetTemplateLatestVersion(id) : versionId;
 
-<<<<<<< HEAD
-            try
-            {
-                using (var response = await _s3Client.GetObjectAsync(_bucketName, id.ToString(), objectVersionId))
-                {
-                    var metadataWrapper = MetadataCollectionWrapper.For(response.Metadata);
-                    var author = metadataWrapper.Read<string>(MetadataElement.Author);
-                    var authorLogin = metadataWrapper.Read<string>(MetadataElement.AuthorLogin);
-                    var authorName = metadataWrapper.Read<string>(MetadataElement.AuthorName);
-
-                    string json;
-                    using (var reader = new StreamReader(response.ResponseStream, Encoding.UTF8))
-=======
             var templateDescriptor = await _memoryCache.GetOrCreateAsync(
                 id.AsCacheEntryKey(objectVersionId),
                 async entry =>
->>>>>>> 80c0db5f
                     {
                         try
                         {
-                            using (var response = await _amazonS3.GetObjectAsync(_bucketName, id.ToString(), objectVersionId))
+                            using (var response = await _s3Client.GetObjectAsync(_bucketName, id.ToString(), objectVersionId))
                             {
                                 var metadataWrapper = MetadataCollectionWrapper.For(response.Metadata);
                                 var author = metadataWrapper.Read<string>(MetadataElement.Author);
