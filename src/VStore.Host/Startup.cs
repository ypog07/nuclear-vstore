﻿using System;
using System.Globalization;
using System.Reflection;
using System.Text;

using Amazon;
using Amazon.Runtime;
using Amazon.Runtime.CredentialManagement;
using Amazon.S3;

using Microsoft.AspNetCore.Authorization;
using Microsoft.AspNetCore.Builder;
using Microsoft.AspNetCore.Diagnostics;
using Microsoft.AspNetCore.Hosting;
using Microsoft.AspNetCore.Http;
using Microsoft.AspNetCore.Mvc.ApiExplorer;
using Microsoft.AspNetCore.Mvc.Authorization;
using Microsoft.AspNetCore.Routing;
using Microsoft.Extensions.Configuration;
using Microsoft.Extensions.DependencyInjection;
using Microsoft.Extensions.Logging;
using Microsoft.Extensions.Options;
using Microsoft.IdentityModel.Tokens;

using Newtonsoft.Json;
using Newtonsoft.Json.Converters;
using Newtonsoft.Json.Linq;
using Newtonsoft.Json.Serialization;

using NuClear.VStore.Host.Json;
using NuClear.VStore.Host.Logging;
using NuClear.VStore.Host.Middleware;
using NuClear.VStore.Host.Options;
using NuClear.VStore.Host.Routing;
using NuClear.VStore.Host.Swashbuckle;
using NuClear.VStore.Http;
using NuClear.VStore.Json;
using NuClear.VStore.Locks;
using NuClear.VStore.Objects;
using NuClear.VStore.Options;
using NuClear.VStore.S3;
using NuClear.VStore.Sessions;
using NuClear.VStore.Templates;

using Serilog;
using Serilog.Events;

using Swashbuckle.AspNetCore.Swagger;

namespace NuClear.VStore.Host
{
    // ReSharper disable once ClassNeverInstantiated.Global
    public sealed class Startup
    {
        private static readonly JsonConverter[] CustomConverters =
            {
                new StringEnumConverter { CamelCaseText = true },
                new Int64ToStringJsonConverter(),
                new ElementDescriptorJsonConverter(),
                new ElementDescriptorCollectionJsonConverter(),
                new TemplateDescriptorJsonConverter(),
                new ObjectDescriptorJsonConverter()
            };

        private readonly IConfigurationRoot _configuration;

        public Startup(IHostingEnvironment env)
        {
            var builder = new ConfigurationBuilder()
                .SetBasePath(env.ContentRootPath)
                .AddJsonFile("appsettings.json")
                .AddJsonFile($"appsettings.{env.EnvironmentName?.ToLower()}.json")
                .AddEnvironmentVariables("VSTORE_");

            _configuration = builder.Build();

            ConfigureLogger();
        }

        // This method gets called by the runtime. Use this method to add services to the container.
        // ReSharper disable once UnusedMember.Global
        public void ConfigureServices(IServiceCollection services)
        {
            services
                .AddOptions()
                .Configure<CephOptions>(_configuration.GetSection("Ceph"))
                .Configure<LockOptions>(_configuration.GetSection("Ceph:Locks"))
                .Configure<VStoreOptions>(_configuration.GetSection("VStore"))
                .Configure<JwtOptions>(_configuration.GetSection("Jwt"))
                .Configure<RouteOptions>(options => options.ConstraintMap.Add("lang", typeof(LanguageRouteConstraint)))
                .AddSingleton(x => x.GetRequiredService<IOptions<CephOptions>>().Value)
                .AddSingleton(x => x.GetRequiredService<IOptions<LockOptions>>().Value)
                .AddSingleton(x => x.GetRequiredService<IOptions<JwtOptions>>().Value)
                .AddSingleton(x => x.GetRequiredService<IOptions<VStoreOptions>>().Value);

            services.AddMvcCore(
                        options =>
                            {
                                var policy = new AuthorizationPolicyBuilder()
                                    .RequireAuthenticatedUser()
                                    .Build();
                                options.Filters.Add(new AuthorizeFilter(policy));
                            })
                    .AddVersionedApiExplorer()
                    .AddApiExplorer()
                    .AddAuthorization()
                    .AddCors()
                    .AddJsonFormatters()
                    .AddJsonOptions(
                        options =>
                            {
                                var settings = options.SerializerSettings;

                                settings.Culture = CultureInfo.InvariantCulture;
                                settings.ContractResolver = new CamelCasePropertyNamesContractResolver();
<<<<<<< HEAD
                                settings.Converters.Insert(0, new StringEnumConverter { CamelCaseText = true });
                                settings.Converters.Insert(1, new ElementDescriptorJsonConverter());
                                settings.Converters.Insert(2, new ElementDescriptorCollectionJsonConverter());
                                settings.Converters.Insert(3, new TemplateDescriptorJsonConverter());
                                settings.Converters.Insert(4, new ObjectElementDescriptorJsonConverter());
                                settings.Converters.Insert(5, new ObjectDescriptorJsonConverter());
=======
                                for (var index = 0; index < CustomConverters.Length; ++index)
                                {
                                    settings.Converters.Insert(index, CustomConverters[index]);
                                }
>>>>>>> e47d04be
                            });

            services.AddApiVersioning(options => options.ReportApiVersions = true);

            services.AddSwaggerGen(
                options =>
                    {
                        var provider = services.BuildServiceProvider().GetRequiredService<IApiVersionDescriptionProvider>();
                        foreach (var description in provider.ApiVersionDescriptions)
                        {
                            options.SwaggerDoc(description.GroupName, new Info { Title = $"VStore API {description.ApiVersion}", Version = description.ApiVersion.ToString() });
                        }

                        options.AddSecurityDefinition(
                            "Bearer",
                            new ApiKeyScheme
                                {
                                    Description = "JWT Authorization header using the Bearer scheme. Example: \"Authorization: Bearer {token}\"",
                                    Name = "Authorization",
                                    In = "header",
                                    Type = "apiKey"
                                });

                        options.OperationFilter<ImplicitApiVersionParameter>();
                        options.OperationFilter<UploadFileOperationFilter>();
                    });

            services.AddSingleton<IAmazonS3>(
                x =>
                    {
                        var options = _configuration.GetAWSOptions();

                        AWSCredentials credentials;
                        if (options.Credentials != null)
                        {
                            credentials = options.Credentials;
                        }
                        else
                        {
                            var storeChain = new CredentialProfileStoreChain(options.ProfilesLocation);
                            if (string.IsNullOrEmpty(options.Profile) || !storeChain.TryGetAWSCredentials(options.Profile, out credentials))
                            {
                                credentials = FallbackCredentialsFactory.GetCredentials();
                            }
                        }

                        var config = options.DefaultClientConfig.ToS3Config();
                        config.ForcePathStyle = true;

                        return new AmazonS3Client(credentials, config);
                    });
            services.AddSingleton<LockSessionManager>();
            services.AddSingleton<LockSessionFactory>();
            services.AddSingleton<TemplatesStorageReader>();
            services.AddSingleton<TemplatesManagementService>();
            services.AddSingleton(
                x => new SessionStorageReader(
                    x.GetService<CephOptions>().FilesBucketName,
                    x.GetService<IAmazonS3>()));
            services.AddSingleton(
                x => new SessionManagementService(
                         x.GetService<VStoreOptions>().FileStorageEndpoint,
                         x.GetService<CephOptions>().FilesBucketName,
                         x.GetService<IAmazonS3>(),
                         x.GetService<TemplatesStorageReader>()));
            services.AddSingleton<ObjectsStorageReader>();
            services.AddSingleton<ObjectsManagementService>();
        }

        // This method gets called by the runtime. Use this method to configure the HTTP request pipeline.
        // ReSharper disable once UnusedMember.Global
        public void Configure(IApplicationBuilder app,
            IHostingEnvironment env,
            ILoggerFactory loggerFactory,
            IApplicationLifetime appLifetime)
        {
            loggerFactory.AddSerilog();

            // Ensure any buffered events are sent at shutdown
            appLifetime.ApplicationStopped.Register(Log.CloseAndFlush);

            app.UseExceptionHandler(
                new ExceptionHandlerOptions
                    {
                        ExceptionHandler =
                            async context =>
                                {
                                    var feature = context.Features.Get<IExceptionHandlerFeature>();
                                    var error = new JObject
                                                    {
                                                        { "requestId", context.TraceIdentifier },
                                                        { "code", "unhandledException" },
                                                        { "message", feature.Error.Message }
                                                    };

                                    if (env.IsDevelopment())
                                    {
                                        error.Add("details", feature.Error.ToString());
                                    }

                                    context.Response.ContentType = ContentType.Json;
                                    await context.Response.WriteAsync(new JObject(new JProperty("error", error)).ToString());
                                }
                    });
            app.UseMiddleware<HealthCheckMiddleware>();
            app.UseMiddleware<CrosscuttingTraceIdentifierMiddleware>();
            app.UseCors(builder => builder.AllowAnyOrigin().AllowAnyMethod().AllowAnyHeader().WithExposedHeaders("Location"));

            var jwtOptions = app.ApplicationServices.GetRequiredService<JwtOptions>();
            app.UseJwtBearerAuthentication(
                new JwtBearerOptions
                    {
                        AutomaticAuthenticate = true,
                        AutomaticChallenge = true,
                        TokenValidationParameters =
                            new TokenValidationParameters
                                {
                                    ValidateIssuer = true,
                                    ValidIssuer = jwtOptions.Issuer,

                                    ValidateAudience = false,

                                    ValidateIssuerSigningKey = true,
                                    IssuerSigningKey = new SymmetricSecurityKey(Encoding.ASCII.GetBytes(jwtOptions.SecretKey)),

                                    ValidateLifetime = false,
                                    LifetimeValidator = (notBefore, expires, securityToken, validationParameters) =>
                                                            {
                                                                var utcNow = DateTime.UtcNow;
                                                                return !(notBefore > utcNow || utcNow > expires);
                                                            }
                                }
                    });

            app.UseMvc();
            app.UseApiVersioning();

            if (!env.IsProduction())
            {
                app.UseSwagger();
                app.UseSwaggerUI(
                    options =>
                        {
                            var provider = app.ApplicationServices.GetRequiredService<IApiVersionDescriptionProvider>();
                            foreach (var description in provider.ApiVersionDescriptions)
                            {
                                options.SwaggerEndpoint($"/swagger/{description.GroupName}/swagger.json", description.GroupName.ToUpperInvariant());
                            }

                            options.DocExpansion("list");
                            options.EnabledValidator();
                            options.ShowRequestHeaders();
                        });
            }
        }

        private static void AttachToLog4Net(Serilog.ILogger logger, string loggerName, string level)
        {
            var serilogAppender = new SerilogAppender(logger);
            serilogAppender.ActivateOptions();
            var log = log4net.LogManager.GetLogger(Assembly.GetEntryAssembly(), loggerName);
            var wrapper = (log4net.Repository.Hierarchy.Logger)log.Logger;
            wrapper.Level = wrapper.Hierarchy.LevelMap[level];
            wrapper.AddAppender(serilogAppender);
            wrapper.Repository.Configured = true;
        }

        private void ConfigureLogger()
        {
            var loggerConfiguration = new LoggerConfiguration().ReadFrom.Configuration(_configuration);
            Log.Logger = loggerConfiguration.CreateLogger();

            var log4NetLevel = Log.IsEnabled(LogEventLevel.Verbose) ? "ALL"
                                   : Log.IsEnabled(LogEventLevel.Debug) ? "DEBUG"
                                       : Log.IsEnabled(LogEventLevel.Information) ? "INFO"
                                           : Log.IsEnabled(LogEventLevel.Warning) ? "WARN"
                                               : Log.IsEnabled(LogEventLevel.Error) ? "ERROR"
                                                   : Log.IsEnabled(LogEventLevel.Fatal) ? "FATAL" : "OFF";

            AttachToLog4Net(Log.Logger, "Amazon", log4NetLevel);

            AWSConfigs.LoggingConfig.LogTo = LoggingOptions.Log4Net;
            AWSConfigs.LoggingConfig.LogMetricsFormat = LogMetricsFormatOption.Standard;
        }
    }
}
<|MERGE_RESOLUTION|>--- conflicted
+++ resolved
@@ -1,314 +1,306 @@
-﻿using System;
-using System.Globalization;
-using System.Reflection;
-using System.Text;
-
-using Amazon;
-using Amazon.Runtime;
-using Amazon.Runtime.CredentialManagement;
-using Amazon.S3;
-
-using Microsoft.AspNetCore.Authorization;
-using Microsoft.AspNetCore.Builder;
-using Microsoft.AspNetCore.Diagnostics;
-using Microsoft.AspNetCore.Hosting;
-using Microsoft.AspNetCore.Http;
-using Microsoft.AspNetCore.Mvc.ApiExplorer;
-using Microsoft.AspNetCore.Mvc.Authorization;
-using Microsoft.AspNetCore.Routing;
-using Microsoft.Extensions.Configuration;
-using Microsoft.Extensions.DependencyInjection;
-using Microsoft.Extensions.Logging;
-using Microsoft.Extensions.Options;
-using Microsoft.IdentityModel.Tokens;
-
-using Newtonsoft.Json;
-using Newtonsoft.Json.Converters;
-using Newtonsoft.Json.Linq;
-using Newtonsoft.Json.Serialization;
-
-using NuClear.VStore.Host.Json;
-using NuClear.VStore.Host.Logging;
-using NuClear.VStore.Host.Middleware;
-using NuClear.VStore.Host.Options;
-using NuClear.VStore.Host.Routing;
-using NuClear.VStore.Host.Swashbuckle;
-using NuClear.VStore.Http;
-using NuClear.VStore.Json;
-using NuClear.VStore.Locks;
-using NuClear.VStore.Objects;
-using NuClear.VStore.Options;
-using NuClear.VStore.S3;
-using NuClear.VStore.Sessions;
-using NuClear.VStore.Templates;
-
-using Serilog;
-using Serilog.Events;
-
-using Swashbuckle.AspNetCore.Swagger;
-
-namespace NuClear.VStore.Host
-{
-    // ReSharper disable once ClassNeverInstantiated.Global
-    public sealed class Startup
-    {
-        private static readonly JsonConverter[] CustomConverters =
-            {
-                new StringEnumConverter { CamelCaseText = true },
-                new Int64ToStringJsonConverter(),
-                new ElementDescriptorJsonConverter(),
-                new ElementDescriptorCollectionJsonConverter(),
-                new TemplateDescriptorJsonConverter(),
-                new ObjectDescriptorJsonConverter()
-            };
-
-        private readonly IConfigurationRoot _configuration;
-
-        public Startup(IHostingEnvironment env)
-        {
-            var builder = new ConfigurationBuilder()
-                .SetBasePath(env.ContentRootPath)
-                .AddJsonFile("appsettings.json")
-                .AddJsonFile($"appsettings.{env.EnvironmentName?.ToLower()}.json")
-                .AddEnvironmentVariables("VSTORE_");
-
-            _configuration = builder.Build();
-
-            ConfigureLogger();
-        }
-
-        // This method gets called by the runtime. Use this method to add services to the container.
-        // ReSharper disable once UnusedMember.Global
-        public void ConfigureServices(IServiceCollection services)
-        {
-            services
-                .AddOptions()
-                .Configure<CephOptions>(_configuration.GetSection("Ceph"))
-                .Configure<LockOptions>(_configuration.GetSection("Ceph:Locks"))
-                .Configure<VStoreOptions>(_configuration.GetSection("VStore"))
-                .Configure<JwtOptions>(_configuration.GetSection("Jwt"))
-                .Configure<RouteOptions>(options => options.ConstraintMap.Add("lang", typeof(LanguageRouteConstraint)))
-                .AddSingleton(x => x.GetRequiredService<IOptions<CephOptions>>().Value)
-                .AddSingleton(x => x.GetRequiredService<IOptions<LockOptions>>().Value)
-                .AddSingleton(x => x.GetRequiredService<IOptions<JwtOptions>>().Value)
-                .AddSingleton(x => x.GetRequiredService<IOptions<VStoreOptions>>().Value);
-
-            services.AddMvcCore(
-                        options =>
-                            {
-                                var policy = new AuthorizationPolicyBuilder()
-                                    .RequireAuthenticatedUser()
-                                    .Build();
-                                options.Filters.Add(new AuthorizeFilter(policy));
-                            })
-                    .AddVersionedApiExplorer()
-                    .AddApiExplorer()
-                    .AddAuthorization()
-                    .AddCors()
-                    .AddJsonFormatters()
-                    .AddJsonOptions(
-                        options =>
-                            {
-                                var settings = options.SerializerSettings;
-
-                                settings.Culture = CultureInfo.InvariantCulture;
-                                settings.ContractResolver = new CamelCasePropertyNamesContractResolver();
-<<<<<<< HEAD
-                                settings.Converters.Insert(0, new StringEnumConverter { CamelCaseText = true });
-                                settings.Converters.Insert(1, new ElementDescriptorJsonConverter());
-                                settings.Converters.Insert(2, new ElementDescriptorCollectionJsonConverter());
-                                settings.Converters.Insert(3, new TemplateDescriptorJsonConverter());
-                                settings.Converters.Insert(4, new ObjectElementDescriptorJsonConverter());
-                                settings.Converters.Insert(5, new ObjectDescriptorJsonConverter());
-=======
-                                for (var index = 0; index < CustomConverters.Length; ++index)
-                                {
-                                    settings.Converters.Insert(index, CustomConverters[index]);
-                                }
->>>>>>> e47d04be
-                            });
-
-            services.AddApiVersioning(options => options.ReportApiVersions = true);
-
-            services.AddSwaggerGen(
-                options =>
-                    {
-                        var provider = services.BuildServiceProvider().GetRequiredService<IApiVersionDescriptionProvider>();
-                        foreach (var description in provider.ApiVersionDescriptions)
-                        {
-                            options.SwaggerDoc(description.GroupName, new Info { Title = $"VStore API {description.ApiVersion}", Version = description.ApiVersion.ToString() });
-                        }
-
-                        options.AddSecurityDefinition(
-                            "Bearer",
-                            new ApiKeyScheme
-                                {
-                                    Description = "JWT Authorization header using the Bearer scheme. Example: \"Authorization: Bearer {token}\"",
-                                    Name = "Authorization",
-                                    In = "header",
-                                    Type = "apiKey"
-                                });
-
-                        options.OperationFilter<ImplicitApiVersionParameter>();
-                        options.OperationFilter<UploadFileOperationFilter>();
-                    });
-
-            services.AddSingleton<IAmazonS3>(
-                x =>
-                    {
-                        var options = _configuration.GetAWSOptions();
-
-                        AWSCredentials credentials;
-                        if (options.Credentials != null)
-                        {
-                            credentials = options.Credentials;
-                        }
-                        else
-                        {
-                            var storeChain = new CredentialProfileStoreChain(options.ProfilesLocation);
-                            if (string.IsNullOrEmpty(options.Profile) || !storeChain.TryGetAWSCredentials(options.Profile, out credentials))
-                            {
-                                credentials = FallbackCredentialsFactory.GetCredentials();
-                            }
-                        }
-
-                        var config = options.DefaultClientConfig.ToS3Config();
-                        config.ForcePathStyle = true;
-
-                        return new AmazonS3Client(credentials, config);
-                    });
-            services.AddSingleton<LockSessionManager>();
-            services.AddSingleton<LockSessionFactory>();
-            services.AddSingleton<TemplatesStorageReader>();
-            services.AddSingleton<TemplatesManagementService>();
-            services.AddSingleton(
-                x => new SessionStorageReader(
-                    x.GetService<CephOptions>().FilesBucketName,
-                    x.GetService<IAmazonS3>()));
-            services.AddSingleton(
-                x => new SessionManagementService(
-                         x.GetService<VStoreOptions>().FileStorageEndpoint,
-                         x.GetService<CephOptions>().FilesBucketName,
-                         x.GetService<IAmazonS3>(),
-                         x.GetService<TemplatesStorageReader>()));
-            services.AddSingleton<ObjectsStorageReader>();
-            services.AddSingleton<ObjectsManagementService>();
-        }
-
-        // This method gets called by the runtime. Use this method to configure the HTTP request pipeline.
-        // ReSharper disable once UnusedMember.Global
-        public void Configure(IApplicationBuilder app,
-            IHostingEnvironment env,
-            ILoggerFactory loggerFactory,
-            IApplicationLifetime appLifetime)
-        {
-            loggerFactory.AddSerilog();
-
-            // Ensure any buffered events are sent at shutdown
-            appLifetime.ApplicationStopped.Register(Log.CloseAndFlush);
-
-            app.UseExceptionHandler(
-                new ExceptionHandlerOptions
-                    {
-                        ExceptionHandler =
-                            async context =>
-                                {
-                                    var feature = context.Features.Get<IExceptionHandlerFeature>();
-                                    var error = new JObject
-                                                    {
-                                                        { "requestId", context.TraceIdentifier },
-                                                        { "code", "unhandledException" },
-                                                        { "message", feature.Error.Message }
-                                                    };
-
-                                    if (env.IsDevelopment())
-                                    {
-                                        error.Add("details", feature.Error.ToString());
-                                    }
-
-                                    context.Response.ContentType = ContentType.Json;
-                                    await context.Response.WriteAsync(new JObject(new JProperty("error", error)).ToString());
-                                }
-                    });
-            app.UseMiddleware<HealthCheckMiddleware>();
-            app.UseMiddleware<CrosscuttingTraceIdentifierMiddleware>();
-            app.UseCors(builder => builder.AllowAnyOrigin().AllowAnyMethod().AllowAnyHeader().WithExposedHeaders("Location"));
-
-            var jwtOptions = app.ApplicationServices.GetRequiredService<JwtOptions>();
-            app.UseJwtBearerAuthentication(
-                new JwtBearerOptions
-                    {
-                        AutomaticAuthenticate = true,
-                        AutomaticChallenge = true,
-                        TokenValidationParameters =
-                            new TokenValidationParameters
-                                {
-                                    ValidateIssuer = true,
-                                    ValidIssuer = jwtOptions.Issuer,
-
-                                    ValidateAudience = false,
-
-                                    ValidateIssuerSigningKey = true,
-                                    IssuerSigningKey = new SymmetricSecurityKey(Encoding.ASCII.GetBytes(jwtOptions.SecretKey)),
-
-                                    ValidateLifetime = false,
-                                    LifetimeValidator = (notBefore, expires, securityToken, validationParameters) =>
-                                                            {
-                                                                var utcNow = DateTime.UtcNow;
-                                                                return !(notBefore > utcNow || utcNow > expires);
-                                                            }
-                                }
-                    });
-
-            app.UseMvc();
-            app.UseApiVersioning();
-
-            if (!env.IsProduction())
-            {
-                app.UseSwagger();
-                app.UseSwaggerUI(
-                    options =>
-                        {
-                            var provider = app.ApplicationServices.GetRequiredService<IApiVersionDescriptionProvider>();
-                            foreach (var description in provider.ApiVersionDescriptions)
-                            {
-                                options.SwaggerEndpoint($"/swagger/{description.GroupName}/swagger.json", description.GroupName.ToUpperInvariant());
-                            }
-
-                            options.DocExpansion("list");
-                            options.EnabledValidator();
-                            options.ShowRequestHeaders();
-                        });
-            }
-        }
-
-        private static void AttachToLog4Net(Serilog.ILogger logger, string loggerName, string level)
-        {
-            var serilogAppender = new SerilogAppender(logger);
-            serilogAppender.ActivateOptions();
-            var log = log4net.LogManager.GetLogger(Assembly.GetEntryAssembly(), loggerName);
-            var wrapper = (log4net.Repository.Hierarchy.Logger)log.Logger;
-            wrapper.Level = wrapper.Hierarchy.LevelMap[level];
-            wrapper.AddAppender(serilogAppender);
-            wrapper.Repository.Configured = true;
-        }
-
-        private void ConfigureLogger()
-        {
-            var loggerConfiguration = new LoggerConfiguration().ReadFrom.Configuration(_configuration);
-            Log.Logger = loggerConfiguration.CreateLogger();
-
-            var log4NetLevel = Log.IsEnabled(LogEventLevel.Verbose) ? "ALL"
-                                   : Log.IsEnabled(LogEventLevel.Debug) ? "DEBUG"
-                                       : Log.IsEnabled(LogEventLevel.Information) ? "INFO"
-                                           : Log.IsEnabled(LogEventLevel.Warning) ? "WARN"
-                                               : Log.IsEnabled(LogEventLevel.Error) ? "ERROR"
-                                                   : Log.IsEnabled(LogEventLevel.Fatal) ? "FATAL" : "OFF";
-
-            AttachToLog4Net(Log.Logger, "Amazon", log4NetLevel);
-
-            AWSConfigs.LoggingConfig.LogTo = LoggingOptions.Log4Net;
-            AWSConfigs.LoggingConfig.LogMetricsFormat = LogMetricsFormatOption.Standard;
-        }
-    }
-}
+﻿using System;
+using System.Globalization;
+using System.Reflection;
+using System.Text;
+
+using Amazon;
+using Amazon.Runtime;
+using Amazon.Runtime.CredentialManagement;
+using Amazon.S3;
+
+using Microsoft.AspNetCore.Authorization;
+using Microsoft.AspNetCore.Builder;
+using Microsoft.AspNetCore.Diagnostics;
+using Microsoft.AspNetCore.Hosting;
+using Microsoft.AspNetCore.Http;
+using Microsoft.AspNetCore.Mvc.ApiExplorer;
+using Microsoft.AspNetCore.Mvc.Authorization;
+using Microsoft.AspNetCore.Routing;
+using Microsoft.Extensions.Configuration;
+using Microsoft.Extensions.DependencyInjection;
+using Microsoft.Extensions.Logging;
+using Microsoft.Extensions.Options;
+using Microsoft.IdentityModel.Tokens;
+
+using Newtonsoft.Json;
+using Newtonsoft.Json.Converters;
+using Newtonsoft.Json.Linq;
+using Newtonsoft.Json.Serialization;
+
+using NuClear.VStore.Host.Json;
+using NuClear.VStore.Host.Logging;
+using NuClear.VStore.Host.Middleware;
+using NuClear.VStore.Host.Options;
+using NuClear.VStore.Host.Routing;
+using NuClear.VStore.Host.Swashbuckle;
+using NuClear.VStore.Http;
+using NuClear.VStore.Json;
+using NuClear.VStore.Locks;
+using NuClear.VStore.Objects;
+using NuClear.VStore.Options;
+using NuClear.VStore.S3;
+using NuClear.VStore.Sessions;
+using NuClear.VStore.Templates;
+
+using Serilog;
+using Serilog.Events;
+
+using Swashbuckle.AspNetCore.Swagger;
+
+namespace NuClear.VStore.Host
+{
+    // ReSharper disable once ClassNeverInstantiated.Global
+    public sealed class Startup
+    {
+        private static readonly JsonConverter[] CustomConverters =
+            {
+                new StringEnumConverter { CamelCaseText = true },
+                new Int64ToStringJsonConverter(),
+                new ElementDescriptorJsonConverter(),
+                new ElementDescriptorCollectionJsonConverter(),
+                new TemplateDescriptorJsonConverter(),
+                new ObjectElementDescriptorJsonConverter(),
+                new ObjectDescriptorJsonConverter()
+            };
+
+        private readonly IConfigurationRoot _configuration;
+
+        public Startup(IHostingEnvironment env)
+        {
+            var builder = new ConfigurationBuilder()
+                .SetBasePath(env.ContentRootPath)
+                .AddJsonFile("appsettings.json")
+                .AddJsonFile($"appsettings.{env.EnvironmentName?.ToLower()}.json")
+                .AddEnvironmentVariables("VSTORE_");
+
+            _configuration = builder.Build();
+
+            ConfigureLogger();
+        }
+
+        // This method gets called by the runtime. Use this method to add services to the container.
+        // ReSharper disable once UnusedMember.Global
+        public void ConfigureServices(IServiceCollection services)
+        {
+            services
+                .AddOptions()
+                .Configure<CephOptions>(_configuration.GetSection("Ceph"))
+                .Configure<LockOptions>(_configuration.GetSection("Ceph:Locks"))
+                .Configure<VStoreOptions>(_configuration.GetSection("VStore"))
+                .Configure<JwtOptions>(_configuration.GetSection("Jwt"))
+                .Configure<RouteOptions>(options => options.ConstraintMap.Add("lang", typeof(LanguageRouteConstraint)))
+                .AddSingleton(x => x.GetRequiredService<IOptions<CephOptions>>().Value)
+                .AddSingleton(x => x.GetRequiredService<IOptions<LockOptions>>().Value)
+                .AddSingleton(x => x.GetRequiredService<IOptions<JwtOptions>>().Value)
+                .AddSingleton(x => x.GetRequiredService<IOptions<VStoreOptions>>().Value);
+
+            services.AddMvcCore(
+                        options =>
+                            {
+                                var policy = new AuthorizationPolicyBuilder()
+                                    .RequireAuthenticatedUser()
+                                    .Build();
+                                options.Filters.Add(new AuthorizeFilter(policy));
+                            })
+                    .AddVersionedApiExplorer()
+                    .AddApiExplorer()
+                    .AddAuthorization()
+                    .AddCors()
+                    .AddJsonFormatters()
+                    .AddJsonOptions(
+                        options =>
+                            {
+                                var settings = options.SerializerSettings;
+
+                                settings.Culture = CultureInfo.InvariantCulture;
+                                settings.ContractResolver = new CamelCasePropertyNamesContractResolver();
+                                for (var index = 0; index < CustomConverters.Length; ++index)
+                                {
+                                    settings.Converters.Insert(index, CustomConverters[index]);
+                                }
+                            });
+
+            services.AddApiVersioning(options => options.ReportApiVersions = true);
+
+            services.AddSwaggerGen(
+                options =>
+                    {
+                        var provider = services.BuildServiceProvider().GetRequiredService<IApiVersionDescriptionProvider>();
+                        foreach (var description in provider.ApiVersionDescriptions)
+                        {
+                            options.SwaggerDoc(description.GroupName, new Info { Title = $"VStore API {description.ApiVersion}", Version = description.ApiVersion.ToString() });
+                        }
+
+                        options.AddSecurityDefinition(
+                            "Bearer",
+                            new ApiKeyScheme
+                                {
+                                    Description = "JWT Authorization header using the Bearer scheme. Example: \"Authorization: Bearer {token}\"",
+                                    Name = "Authorization",
+                                    In = "header",
+                                    Type = "apiKey"
+                                });
+
+                        options.OperationFilter<ImplicitApiVersionParameter>();
+                        options.OperationFilter<UploadFileOperationFilter>();
+                    });
+
+            services.AddSingleton<IAmazonS3>(
+                x =>
+                    {
+                        var options = _configuration.GetAWSOptions();
+
+                        AWSCredentials credentials;
+                        if (options.Credentials != null)
+                        {
+                            credentials = options.Credentials;
+                        }
+                        else
+                        {
+                            var storeChain = new CredentialProfileStoreChain(options.ProfilesLocation);
+                            if (string.IsNullOrEmpty(options.Profile) || !storeChain.TryGetAWSCredentials(options.Profile, out credentials))
+                            {
+                                credentials = FallbackCredentialsFactory.GetCredentials();
+                            }
+                        }
+
+                        var config = options.DefaultClientConfig.ToS3Config();
+                        config.ForcePathStyle = true;
+
+                        return new AmazonS3Client(credentials, config);
+                    });
+            services.AddSingleton<LockSessionManager>();
+            services.AddSingleton<LockSessionFactory>();
+            services.AddSingleton<TemplatesStorageReader>();
+            services.AddSingleton<TemplatesManagementService>();
+            services.AddSingleton(
+                x => new SessionStorageReader(
+                    x.GetService<CephOptions>().FilesBucketName,
+                    x.GetService<IAmazonS3>()));
+            services.AddSingleton(
+                x => new SessionManagementService(
+                         x.GetService<VStoreOptions>().FileStorageEndpoint,
+                         x.GetService<CephOptions>().FilesBucketName,
+                         x.GetService<IAmazonS3>(),
+                         x.GetService<TemplatesStorageReader>()));
+            services.AddSingleton<ObjectsStorageReader>();
+            services.AddSingleton<ObjectsManagementService>();
+        }
+
+        // This method gets called by the runtime. Use this method to configure the HTTP request pipeline.
+        // ReSharper disable once UnusedMember.Global
+        public void Configure(IApplicationBuilder app,
+            IHostingEnvironment env,
+            ILoggerFactory loggerFactory,
+            IApplicationLifetime appLifetime)
+        {
+            loggerFactory.AddSerilog();
+
+            // Ensure any buffered events are sent at shutdown
+            appLifetime.ApplicationStopped.Register(Log.CloseAndFlush);
+
+            app.UseExceptionHandler(
+                new ExceptionHandlerOptions
+                    {
+                        ExceptionHandler =
+                            async context =>
+                                {
+                                    var feature = context.Features.Get<IExceptionHandlerFeature>();
+                                    var error = new JObject
+                                                    {
+                                                        { "requestId", context.TraceIdentifier },
+                                                        { "code", "unhandledException" },
+                                                        { "message", feature.Error.Message }
+                                                    };
+
+                                    if (env.IsDevelopment())
+                                    {
+                                        error.Add("details", feature.Error.ToString());
+                                    }
+
+                                    context.Response.ContentType = ContentType.Json;
+                                    await context.Response.WriteAsync(new JObject(new JProperty("error", error)).ToString());
+                                }
+                    });
+            app.UseMiddleware<HealthCheckMiddleware>();
+            app.UseMiddleware<CrosscuttingTraceIdentifierMiddleware>();
+            app.UseCors(builder => builder.AllowAnyOrigin().AllowAnyMethod().AllowAnyHeader().WithExposedHeaders("Location"));
+
+            var jwtOptions = app.ApplicationServices.GetRequiredService<JwtOptions>();
+            app.UseJwtBearerAuthentication(
+                new JwtBearerOptions
+                    {
+                        AutomaticAuthenticate = true,
+                        AutomaticChallenge = true,
+                        TokenValidationParameters =
+                            new TokenValidationParameters
+                                {
+                                    ValidateIssuer = true,
+                                    ValidIssuer = jwtOptions.Issuer,
+
+                                    ValidateAudience = false,
+
+                                    ValidateIssuerSigningKey = true,
+                                    IssuerSigningKey = new SymmetricSecurityKey(Encoding.ASCII.GetBytes(jwtOptions.SecretKey)),
+
+                                    ValidateLifetime = false,
+                                    LifetimeValidator = (notBefore, expires, securityToken, validationParameters) =>
+                                                            {
+                                                                var utcNow = DateTime.UtcNow;
+                                                                return !(notBefore > utcNow || utcNow > expires);
+                                                            }
+                                }
+                    });
+
+            app.UseMvc();
+            app.UseApiVersioning();
+
+            if (!env.IsProduction())
+            {
+                app.UseSwagger();
+                app.UseSwaggerUI(
+                    options =>
+                        {
+                            var provider = app.ApplicationServices.GetRequiredService<IApiVersionDescriptionProvider>();
+                            foreach (var description in provider.ApiVersionDescriptions)
+                            {
+                                options.SwaggerEndpoint($"/swagger/{description.GroupName}/swagger.json", description.GroupName.ToUpperInvariant());
+                            }
+
+                            options.DocExpansion("list");
+                            options.EnabledValidator();
+                            options.ShowRequestHeaders();
+                        });
+            }
+        }
+
+        private static void AttachToLog4Net(Serilog.ILogger logger, string loggerName, string level)
+        {
+            var serilogAppender = new SerilogAppender(logger);
+            serilogAppender.ActivateOptions();
+            var log = log4net.LogManager.GetLogger(Assembly.GetEntryAssembly(), loggerName);
+            var wrapper = (log4net.Repository.Hierarchy.Logger)log.Logger;
+            wrapper.Level = wrapper.Hierarchy.LevelMap[level];
+            wrapper.AddAppender(serilogAppender);
+            wrapper.Repository.Configured = true;
+        }
+
+        private void ConfigureLogger()
+        {
+            var loggerConfiguration = new LoggerConfiguration().ReadFrom.Configuration(_configuration);
+            Log.Logger = loggerConfiguration.CreateLogger();
+
+            var log4NetLevel = Log.IsEnabled(LogEventLevel.Verbose) ? "ALL"
+                                   : Log.IsEnabled(LogEventLevel.Debug) ? "DEBUG"
+                                       : Log.IsEnabled(LogEventLevel.Information) ? "INFO"
+                                           : Log.IsEnabled(LogEventLevel.Warning) ? "WARN"
+                                               : Log.IsEnabled(LogEventLevel.Error) ? "ERROR"
+                                                   : Log.IsEnabled(LogEventLevel.Fatal) ? "FATAL" : "OFF";
+
+            AttachToLog4Net(Log.Logger, "Amazon", log4NetLevel);
+
+            AWSConfigs.LoggingConfig.LogTo = LoggingOptions.Log4Net;
+            AWSConfigs.LoggingConfig.LogMetricsFormat = LogMetricsFormatOption.Standard;
+        }
+    }
+}