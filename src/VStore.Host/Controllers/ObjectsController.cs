--- conflicted
+++ resolved
@@ -101,11 +101,7 @@
         /// <param name="id">Object identifier</param>
         /// <returns>List of object versions</returns>
         [HttpGet("{id:long}/versions")]
-<<<<<<< HEAD
-        [ProducesResponseType(200)]
-=======
         [ProducesResponseType(typeof(IReadOnlyCollection<ObjectVersionMetadataRecord>), 200)]
->>>>>>> 4063b427
         [ProducesResponseType(404)]
         [ProducesResponseType(503)]
         public async Task<ActionResult<IReadOnlyCollection<ObjectVersionRecord>>> GetVersions(long id)
