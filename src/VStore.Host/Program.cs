﻿using System.Reflection;
using System.Threading.Tasks;

using Amazon;

using Microsoft.AspNetCore;
using Microsoft.AspNetCore.Hosting;

using Autofac.Extensions.DependencyInjection;

using NuClear.VStore.Configuration;
using NuClear.VStore.Host.Logging;
using NuClear.VStore.Http.Core.Extensions;

using Serilog;
using Serilog.Events;

namespace NuClear.VStore.Host
{
    public class Program
    {
        private const int LibuvEventLoopCount = 8;

        public static async Task Main(string[] args)
        {
<<<<<<< HEAD
            var webHost = CreateWebHostBuilder(args).Build();
=======
            var webHost = BuildWebHost(args);
            webHost.ConfigureThreadPool();

>>>>>>> 4063b427
            ConfigureAwsLogging();
            await webHost.RunAsync();
        }

        private static IWebHostBuilder CreateWebHostBuilder(string[] args) =>
            WebHost.CreateDefaultBuilder(args)
                   .UseLibuv(options => options.ThreadCount = LibuvEventLoopCount)
                   .ConfigureServices(services => services.AddAutofac())
                   .ConfigureAppConfiguration((hostingContext, config) =>
                                                  {
                                                      var env = hostingContext.HostingEnvironment;
                                                      config.UseDefaultConfiguration(env.ContentRootPath, env.EnvironmentName);
                                                  })
                   .UseStartup<Startup>()
                   .UseSerilog((context, configuration) => configuration.ReadFrom.Configuration(context.Configuration));

        private static void ConfigureAwsLogging()
        {
            var log4NetLevel = Log.IsEnabled(LogEventLevel.Verbose) ? "ALL"
                               : Log.IsEnabled(LogEventLevel.Debug) ? "DEBUG"
                               : Log.IsEnabled(LogEventLevel.Information) ? "INFO"
                               : Log.IsEnabled(LogEventLevel.Warning) ? "WARN"
                               : Log.IsEnabled(LogEventLevel.Error) ? "ERROR"
                               : Log.IsEnabled(LogEventLevel.Fatal) ? "FATAL" : "OFF";

            var serilogAppender = new SerilogAppender(Log.Logger);
            serilogAppender.ActivateOptions();
            var log = log4net.LogManager.GetLogger(Assembly.GetEntryAssembly(), "Amazon");
            var wrapper = (log4net.Repository.Hierarchy.Logger)log.Logger;
            wrapper.Level = wrapper.Hierarchy.LevelMap[log4NetLevel];
            wrapper.AddAppender(serilogAppender);
            wrapper.Repository.Configured = true;

            AWSConfigs.LoggingConfig.LogTo = LoggingOptions.Log4Net;
            AWSConfigs.LoggingConfig.LogMetricsFormat = LogMetricsFormatOption.Standard;
        }
    }
}<|MERGE_RESOLUTION|>--- conflicted
+++ resolved
@@ -19,24 +19,18 @@
 {
     public class Program
     {
-        private const int LibuvEventLoopCount = 8;
-
         public static async Task Main(string[] args)
         {
-<<<<<<< HEAD
             var webHost = CreateWebHostBuilder(args).Build();
-=======
-            var webHost = BuildWebHost(args);
             webHost.ConfigureThreadPool();
 
->>>>>>> 4063b427
             ConfigureAwsLogging();
             await webHost.RunAsync();
         }
 
         private static IWebHostBuilder CreateWebHostBuilder(string[] args) =>
             WebHost.CreateDefaultBuilder(args)
-                   .UseLibuv(options => options.ThreadCount = LibuvEventLoopCount)
+                   .UseSockets(options => options.IOQueueCount = 0)
                    .ConfigureServices(services => services.AddAutofac())
                    .ConfigureAppConfiguration((hostingContext, config) =>
                                                   {
