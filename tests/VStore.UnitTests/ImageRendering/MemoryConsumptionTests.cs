﻿using System;
using System.IO;
using System.Runtime;

using NuClear.VStore.ImageRendering;

using SixLabors.ImageSharp;
using SixLabors.ImageSharp.PixelFormats;

using Xunit;
using Xunit.Abstractions;

namespace VStore.UnitTests.ImageRendering
{
    public sealed class MemoryConsumptionTests
    {
        private readonly ITestOutputHelper _output;

        public MemoryConsumptionTests(ITestOutputHelper output)
        {
            _output = output;
            Configuration.Default.MemoryManager = ArrayPoolMemoryManagerFactory.CreateWithLimitedPooling();
        }

<<<<<<< HEAD
        [Fact(Skip = "Disabled")]
=======
        [Fact(Skip = "Run manually")]
>>>>>>> d6bc7998
        public void ShouldBeAllocatedLessThan80Mb()
        {
            var rentedMemory = GetApproximateRentedMemorySize();
            const int MemoryForPixels = 5000 * 3750 * 4;
            const double MemoryUpperBound = MemoryForPixels + MemoryForPixels * 0.05;

            GC.Collect();
            GC.WaitForPendingFinalizers();
            GC.Collect();

            var before = GC.GetTotalMemory(false);

            using (var stream = File.OpenRead(Path.Combine("images", "5000x3750.png")))
            {
                stream.Position = 0;
                using (Image.Load<Rgba32>(stream))
                {
                    GCSettings.LargeObjectHeapCompactionMode = GCLargeObjectHeapCompactionMode.CompactOnce;
                    var after = GC.GetTotalMemory(true);

                    _output.WriteLine($"{nameof(ShouldBeAllocatedLessThan80Mb)}: {after - before} bytes allocated");
                    Assert.InRange(after - before, rentedMemory, MemoryUpperBound);
                }
            }
        }

<<<<<<< HEAD
        [Fact(Skip = "Disabled")]
=======
        [Fact(Skip = "Run manually")]
>>>>>>> d6bc7998
        public void ShouldBeAllocatedLessThan160Mb()
        {
            var rentedMemory = GetApproximateRentedMemorySize();
            const int MemoryForPixels = 5000 * 3750 * 4;
            const double MemoryUpperBound = 2 * (MemoryForPixels + MemoryForPixels * 0.05);

            GC.Collect();
            GC.WaitForPendingFinalizers();
            GC.Collect();

            var before = GC.GetTotalMemory(false);

            using (var stream1 = File.OpenRead(Path.Combine("images", "5000x3750.png")))
            {
                stream1.Position = 0;
                using (Image.Load<Rgba32>(stream1))
                {
                    using (var stream2 = File.OpenRead(Path.Combine("images", "5000x3750.png")))
                    {
                        stream2.Position = 0;
                        using (Image.Load<Rgba32>(stream2))
                        {
                            GCSettings.LargeObjectHeapCompactionMode = GCLargeObjectHeapCompactionMode.CompactOnce;
                            var after = GC.GetTotalMemory(true);

                            _output.WriteLine($"{nameof(ShouldBeAllocatedLessThan160Mb)}: {after - before} bytes allocated");
                            Assert.InRange(after - before, rentedMemory, MemoryUpperBound);
                        }
                    }
                }
            }
        }

<<<<<<< HEAD
        [Fact(Skip = "Disabled")]
=======
        [Fact(Skip = "Run manually")]
>>>>>>> d6bc7998
        public void ShouldBeAllocatedLessThan1Mb()
        {
            var rentedMemory = GetApproximateRentedMemorySize();
            const int LoadCount = 10;

            GC.Collect();
            GC.WaitForPendingFinalizers();
            GC.Collect();

            var before = GC.GetTotalMemory(false);

            for (var index = 0; index < LoadCount; index++)
            {
                using (var stream = File.OpenRead(Path.Combine("images", "64x48.png")))
                {
                    stream.Position = 0;
                    using (Image.Load<Rgba32>(stream))
                    {
                    }
                }
            }

            for (var index = 0; index < LoadCount; index++)
            {
                using (var stream = File.OpenRead(Path.Combine("images", "100x75.png")))
                {
                    stream.Position = 0;
                    using (Image.Load<Rgba32>(stream))
                    {
                    }
                }
            }

            for (var index = 0; index < LoadCount; index++)
            {
                using (var stream = File.OpenRead(Path.Combine("images", "500x375.png")))
                {
                    stream.Position = 0;
                    using (Image.Load<Rgba32>(stream))
                    {
                    }
                }
            }

            for (var index = 0; index < LoadCount; index++)
            {
                using (var stream = File.OpenRead(Path.Combine("images", "200x150.png")))
                {
                    stream.Position = 0;
                    using (Image.Load<Rgba32>(stream))
                    {
                    }
                }
            }

            for (var index = 0; index < LoadCount; index++)
            {
                using (var stream = File.OpenRead(Path.Combine("images", "300x225.png")))
                {
                    stream.Position = 0;
                    using (Image.Load<Rgba32>(stream))
                    {
                    }
                }
            }

            GCSettings.LargeObjectHeapCompactionMode = GCLargeObjectHeapCompactionMode.CompactOnce;
            var after = GC.GetTotalMemory(true);

            _output.WriteLine($"{nameof(ShouldBeAllocatedLessThan1Mb)}: {after - before} bytes allocated");
            Assert.InRange(after - before, 0, rentedMemory);
        }

<<<<<<< HEAD
        [Fact(Skip = "Disabled")]
=======
        [Fact(Skip = "Run manually")]
>>>>>>> d6bc7998
        public void ShouldBeAllocatedLessThan80MbNested()
        {
            const int MemoryForPixels = 5000 * 3750 * 4;
            var rentedMemory = GetApproximateRentedMemorySize();
            var memoryUpperBound = rentedMemory + MemoryForPixels + MemoryForPixels * 0.05;

            GC.Collect();
            GC.WaitForPendingFinalizers();
            GC.Collect();

            var before = GC.GetTotalMemory(false);

            using (var stream1 = File.OpenRead(Path.Combine("images", "64x48.png")))
            {
                stream1.Position = 0;
                using (Image.Load<Rgba32>(stream1))
                {
                    using (var stream2 = File.OpenRead(Path.Combine("images", "100x75.png")))
                    {
                        stream2.Position = 0;
                        using (Image.Load<Rgba32>(stream2))
                        {
                            using (var stream3 = File.OpenRead(Path.Combine("images", "500x375.png")))
                            {
                                stream3.Position = 0;
                                using (Image.Load<Rgba32>(stream3))
                                {
                                    using (var stream4 = File.OpenRead(Path.Combine("images", "200x150.png")))
                                    {
                                        stream4.Position = 0;
                                        using (Image.Load<Rgba32>(stream4))
                                        {
                                            using (var stream5 = File.OpenRead(Path.Combine("images", "300x225.png")))
                                            {
                                                stream5.Position = 0;
                                                using (Image.Load<Rgba32>(stream5))
                                                {
                                                    using (var stream6 = File.OpenRead(Path.Combine("images", "5000x3750.png")))
                                                    {
                                                        stream6.Position = 0;
                                                        using (Image.Load<Rgba32>(stream6))
                                                        {
                                                            GCSettings.LargeObjectHeapCompactionMode = GCLargeObjectHeapCompactionMode.CompactOnce;
                                                            var after = GC.GetTotalMemory(true);

                                                            _output.WriteLine($"{nameof(ShouldBeAllocatedLessThan80MbNested)}: {after - before} bytes allocated");
                                                            Assert.InRange(after - before, rentedMemory, memoryUpperBound);
                                                        }
                                                    }
                                                }
                                            }
                                        }
                                    }
                                }
                            }
                        }
                    }
                }
            }
        }

<<<<<<< HEAD
        [Fact(Skip = "Disabled")]
=======
        [Fact(Skip = "Run manually")]
>>>>>>> d6bc7998
        public void ShouldBeAllocatedLessThan154MbNested()
        {
            const int MemoryForPixels = 5000 * 3750 * 4;
            var rentedMemory = GetApproximateRentedMemorySize();
            var memoryLowerBound = rentedMemory + MemoryForPixels;
            var memoryUpperBound = rentedMemory + 2 * (MemoryForPixels + MemoryForPixels * 0.05);

            GC.Collect();
            GC.WaitForPendingFinalizers();
            GC.Collect();

            var before = GC.GetTotalMemory(false);

            using (var stream1 = File.OpenRead(Path.Combine("images", "64x48.png")))
            {
                stream1.Position = 0;
                using (Image.Load<Rgba32>(stream1))
                {
                    using (var stream2 = File.OpenRead(Path.Combine("images", "100x75.png")))
                    {
                        stream2.Position = 0;
                        using (Image.Load<Rgba32>(stream2))
                        {
                            using (var stream3 = File.OpenRead(Path.Combine("images", "500x375.png")))
                            {
                                stream3.Position = 0;
                                using (Image.Load<Rgba32>(stream3))
                                {
                                    using (var stream4 = File.OpenRead(Path.Combine("images", "200x150.png")))
                                    {
                                        stream4.Position = 0;
                                        using (Image.Load<Rgba32>(stream4))
                                        {
                                            using (var stream5 = File.OpenRead(Path.Combine("images", "300x225.png")))
                                            {
                                                stream5.Position = 0;
                                                using (Image.Load<Rgba32>(stream5))
                                                {
                                                    using (var stream6 = File.OpenRead(Path.Combine("images", "5000x3750.png")))
                                                    {
                                                        stream6.Position = 0;
                                                        using (Image.Load<Rgba32>(stream6))
                                                        {
                                                            using (var stream7 = File.OpenRead(Path.Combine("images", "5000x3750.png")))
                                                            {
                                                                stream7.Position = 0;
                                                                using (Image.Load<Rgba32>(stream7))
                                                                {
                                                                    GCSettings.LargeObjectHeapCompactionMode = GCLargeObjectHeapCompactionMode.CompactOnce;
                                                                    var after = GC.GetTotalMemory(true);

                                                                    _output.WriteLine($"{nameof(ShouldBeAllocatedLessThan154MbNested)}: {after - before} bytes allocated");
                                                                    Assert.InRange(after - before, memoryLowerBound, memoryUpperBound);
                                                                }
                                                            }
                                                        }
                                                    }
                                                }
                                            }
                                        }
                                    }
                                }
                            }
                        }
                    }
                }
            }
        }

        private static long GetApproximateRentedMemorySize()
        {
            const int MaxPoolSizeInBytes = 350 * 350 * 4;
            const float FluctuationFactor = 1.8f;

            // NOTE: Subject to change!
            // Copy-pasted from https://github.com/dotnet/corefx/blob/master/src/System.Buffers/src/System/Buffers/Utilities.cs#L13
            int GetArrayPoolBucketsQuantity(int bufferSize)
            {
                uint bitsRemaining = ((uint)bufferSize - 1) >> 4;

                int poolIndex = 0;
                if (bitsRemaining > 0xFFFF) { bitsRemaining >>= 16; poolIndex = 16; }
                if (bitsRemaining > 0xFF)   { bitsRemaining >>= 8;  poolIndex += 8; }
                if (bitsRemaining > 0xF)    { bitsRemaining >>= 4;  poolIndex += 4; }
                if (bitsRemaining > 0x3)    { bitsRemaining >>= 2;  poolIndex += 2; }
                if (bitsRemaining > 0x1)    { bitsRemaining >>= 1;  poolIndex += 1; }

                return poolIndex + (int)bitsRemaining;
            }

            long rentedMemorySize = 0;
            for (var i = 0; i < GetArrayPoolBucketsQuantity(MaxPoolSizeInBytes); i++)
            {
                // NOTE: Subject to change!
                // Copy-pasted from https://github.com/dotnet/corefx/blob/master/src/System.Buffers/src/System/Buffers/Utilities.cs#L32
                rentedMemorySize += 16 << i;
            }

            return (long)(FluctuationFactor * rentedMemorySize);
        }
    }
}<|MERGE_RESOLUTION|>--- conflicted
+++ resolved
@@ -22,11 +22,7 @@
             Configuration.Default.MemoryManager = ArrayPoolMemoryManagerFactory.CreateWithLimitedPooling();
         }
 
-<<<<<<< HEAD
-        [Fact(Skip = "Disabled")]
-=======
-        [Fact(Skip = "Run manually")]
->>>>>>> d6bc7998
+        [Fact(Skip = "Run manually")]
         public void ShouldBeAllocatedLessThan80Mb()
         {
             var rentedMemory = GetApproximateRentedMemorySize();
@@ -53,11 +49,7 @@
             }
         }
 
-<<<<<<< HEAD
-        [Fact(Skip = "Disabled")]
-=======
-        [Fact(Skip = "Run manually")]
->>>>>>> d6bc7998
+        [Fact(Skip = "Run manually")]
         public void ShouldBeAllocatedLessThan160Mb()
         {
             var rentedMemory = GetApproximateRentedMemorySize();
@@ -91,11 +83,7 @@
             }
         }
 
-<<<<<<< HEAD
-        [Fact(Skip = "Disabled")]
-=======
-        [Fact(Skip = "Run manually")]
->>>>>>> d6bc7998
+        [Fact(Skip = "Run manually")]
         public void ShouldBeAllocatedLessThan1Mb()
         {
             var rentedMemory = GetApproximateRentedMemorySize();
@@ -169,11 +157,7 @@
             Assert.InRange(after - before, 0, rentedMemory);
         }
 
-<<<<<<< HEAD
-        [Fact(Skip = "Disabled")]
-=======
-        [Fact(Skip = "Run manually")]
->>>>>>> d6bc7998
+        [Fact(Skip = "Run manually")]
         public void ShouldBeAllocatedLessThan80MbNested()
         {
             const int MemoryForPixels = 5000 * 3750 * 4;
@@ -235,11 +219,7 @@
             }
         }
 
-<<<<<<< HEAD
-        [Fact(Skip = "Disabled")]
-=======
-        [Fact(Skip = "Run manually")]
->>>>>>> d6bc7998
+        [Fact(Skip = "Run manually")]
         public void ShouldBeAllocatedLessThan154MbNested()
         {
             const int MemoryForPixels = 5000 * 3750 * 4;
