--- conflicted
+++ resolved
@@ -1,33 +1,11 @@
-<<<<<<< HEAD
 {
   "version": "0.1.1",
 
-    "dependencies": {
-        "2GIS.ChmLibCore": "1.0.3",
-        "AWSSDK.S3": "3.3.5.7",
-        "Newtonsoft.Json": "9.0.1",
-        "ImageSharp": "1.0.0-alpha2-00117",
-        "ImageSharp.Formats.Bmp": "1.0.0-alpha2-00117",
-        "ImageSharp.Formats.Gif": "1.0.0-alpha2-00117",
-        "ImageSharp.Formats.Jpeg": "1.0.0-alpha2-00117",
-        "ImageSharp.Formats.Png": "1.0.0-alpha2-00113",
-        "System.Threading.Tasks.Parallel": "4.3.0",
-        "HtmlAgilityPack.NetCore": "1.5.0.1"
-    },
-
-  "frameworks": {
-    "netstandard1.4": {}
-  }
-}
-=======
-{
-  "version": "0.1.0",
-
   "dependencies": {
     "2GIS.ChmLibCore": "1.0.3",
-    "AWSSDK.S3": "3.3.5.4",
+    "AWSSDK.S3": "3.3.5.11",
     "Newtonsoft.Json": "9.0.1",
-    "ImageSharp": "1.0.0-alpha6-00049",
+    "ImageSharp": "1.0.0-alpha6-00060",
     "System.Threading.Tasks.Parallel": "4.3.0",
     "HtmlAgilityPack.NetCore": "1.5.0.1"
   },
@@ -35,5 +13,4 @@
   "frameworks": {
     "netstandard1.4": {}
   }
-}
->>>>>>> fae4f7ab
+}