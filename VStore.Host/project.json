--- conflicted
+++ resolved
@@ -1,93 +1,59 @@
-{
-<<<<<<< HEAD
-  "version": "0.0.1",
-  "dependencies": {
-    "AWSSDK.S3": "3.3.1.2",
-    "AWSSDK.Extensions.NETCore.Setup": "3.3.0.1",
-    "Swashbuckle": "6.0.0-beta902",
-    "VStore": "0.0.1",
-    "Microsoft.AspNetCore.Cors": "1.1.0",
-    "Microsoft.AspNetCore.Diagnostics": "1.1.0",
-    "Microsoft.AspNetCore.Mvc": "1.1.0",
-    "Microsoft.AspNetCore.Routing": "1.1.0",
-    "Microsoft.AspNetCore.Server.Kestrel": "1.1.0",
-    "Microsoft.Extensions.Configuration.EnvironmentVariables": "1.1.0",
-    "Microsoft.Extensions.Configuration.FileExtensions": "1.1.0",
-    "Microsoft.Extensions.Configuration.Json": "1.1.0",
-    "Microsoft.Extensions.Logging": "1.1.0",
-    "Microsoft.Extensions.Logging.Console": "1.1.0",
-    "Microsoft.Extensions.Logging.Debug": "1.1.0",
-    "Microsoft.Extensions.Options.ConfigurationExtensions": "1.1.0",
-    "Serilog.Extensions.Logging": "1.3.1",
-    "Serilog.Settings.Configuration": "2.2.0",
-    "Serilog.Sinks.Console": "2.1.0",
-    "Serilog.Formatting.Compact": "1.0.0"
-  },
-  "frameworks": {
-    "netcoreapp1.1": {
-      "dependencies": {
-        "Microsoft.NETCore.App": {
-          "type": "platform",
-          "version": "1.1.0"
-=======
-    "version": "0.0.1",
-    "dependencies": {
-        "AWSSDK.S3": "3.3.1.2",
-        "AWSSDK.Extensions.NETCore.Setup": "3.3.0.2",
-        "Swashbuckle": "6.0.0-beta902",
-        "VStore": "0.0.1",
-        "Microsoft.AspNetCore.Cors": "1.1.0",
-        "Microsoft.AspNetCore.Diagnostics": "1.1.0",
-        "Microsoft.AspNetCore.Mvc": "1.1.0",
-        "Microsoft.AspNetCore.Routing": "1.1.0",
-        "Microsoft.AspNetCore.Server.Kestrel": "1.1.0",
-        "Microsoft.Extensions.Configuration.EnvironmentVariables": "1.1.0",
-        "Microsoft.Extensions.Configuration.FileExtensions": "1.1.0",
-        "Microsoft.Extensions.Configuration.Json": "1.1.0",
-        "Microsoft.Extensions.Logging": "1.1.0",
-        "Microsoft.Extensions.Logging.Console": "1.1.0",
-        "Microsoft.Extensions.Logging.Debug": "1.1.0",
-        "Microsoft.Extensions.Options.ConfigurationExtensions": "1.1.0",
-        "Serilog.Extensions.Logging": "1.3.1",
-        "Serilog.Settings.Configuration": "2.2.0",
-        "Serilog.Sinks.Console": "2.1.0",
-        "Serilog.Formatting.Compact": "1.0.0",
-        "System.Diagnostics.TraceSource": "4.0.0"
-    },
-    "frameworks": {
-        "netcoreapp1.1": {
-            "dependencies": {
-                "Microsoft.NETCore.App": {
-                    "type": "platform",
-                    "version": "1.1.0"
-                }
-            }
->>>>>>> f541ca9b
-        }
-      }
-    }
-  },
-  "buildOptions": {
-    "emitEntryPoint": true,
-    "preserveCompilationContext": true,
-    "debugType": "portable"
-  },
-  "runtimes": {
-    "win10-x64": {},
-    "ubuntu.14.04-x64": {}
-  },
-  "runtimeOptions": {
-    "configProperties": {
-      "System.GC.Server": true
-    }
-  },
-  "publishOptions": {
-    "include": [
-      "dockerfile",
-      "wwwroot",
-      "**/*.cshtml",
-      "appsettings.json",
-      "web.config"
-    ]
-  }
+{
+    "version": "0.0.1",
+    "dependencies": {
+        "AWSSDK.S3": "3.3.1.2",
+        "AWSSDK.Extensions.NETCore.Setup": "3.3.0.2",
+        "Swashbuckle": "6.0.0-beta902",
+        "VStore": "0.0.1",
+        "Microsoft.AspNetCore.Cors": "1.1.0",
+        "Microsoft.AspNetCore.Diagnostics": "1.1.0",
+        "Microsoft.AspNetCore.Mvc": "1.1.0",
+        "Microsoft.AspNetCore.Routing": "1.1.0",
+        "Microsoft.AspNetCore.Server.Kestrel": "1.1.0",
+        "Microsoft.Extensions.Configuration.EnvironmentVariables": "1.1.0",
+        "Microsoft.Extensions.Configuration.FileExtensions": "1.1.0",
+        "Microsoft.Extensions.Configuration.Json": "1.1.0",
+        "Microsoft.Extensions.Logging": "1.1.0",
+        "Microsoft.Extensions.Logging.Console": "1.1.0",
+        "Microsoft.Extensions.Logging.Debug": "1.1.0",
+        "Microsoft.Extensions.Options.ConfigurationExtensions": "1.1.0",
+        "Serilog.Extensions.Logging": "1.3.1",
+        "Serilog.Settings.Configuration": "2.2.0",
+        "Serilog.Sinks.Console": "2.1.0",
+        "Serilog.Formatting.Compact": "1.0.0",
+        "System.Diagnostics.TraceSource": "4.0.0"
+    },
+    "frameworks": {
+        "netcoreapp1.1": {
+            "dependencies": {
+                "Microsoft.NETCore.App": {
+                    "type": "platform",
+                    "version": "1.1.0"
+                }
+            }
+        }
+    },
+    "buildOptions": {
+        "emitEntryPoint": true,
+        "preserveCompilationContext": true,
+        "debugType": "portable"
+    },
+    "runtimes": {
+        "win10-x64": {},
+        "ubuntu.14.04-x64": {}
+    },
+    "runtimeOptions": {
+        "configProperties": {
+            "System.GC.Server": true
+        }
+    },
+    "publishOptions": {
+        "include": [
+            "dockerfile",
+            "wwwroot",
+            "**/*.cshtml",
+            "appsettings.json",
+            "web.config"
+        ]
+    }
 }