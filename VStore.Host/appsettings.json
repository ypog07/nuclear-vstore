﻿{
    "Logging": {
        "IncludeScopes": false,
        "LogLevel": {
            "Default": "Debug",
            "System": "Information",
            "Microsoft": "Information"
        }
    },
    "Serilog": {
        "Using": [ "Serilog.Sinks.Console" ],
        "MinimumLevel": "Debug",
        "WriteTo": [
            {
                "Name": "Console",
                "Args": { "formatter": "Serilog.Formatting.Compact.CompactJsonFormatter, Serilog.Formatting.Compact" }
            }
        ],
        "Enrich": [ "FromLogContext", "WithMachineName", "WithThreadId" ]
    },
    "AWS": {
        "Profile": "vstore_default",
        "ServiceURL": "http://ceph-aio.erm.ostack.test:8080",
        "LogResponse": true,
        "LogMetrics": true
    },
    "Ceph": {
        "TemplatesBucketName": "vstore-templates",
        "ObjectsBucketName": "vstore-objects",
        "FilesBucketName": "vstore-files",
        "Locks": {
            "BucketName": "vstore-locks",
            "Expiration": "00:30:00"
        }
    },
    "VStore": {
        "Endpoint": "http://localhost:5000"
    }
<<<<<<< HEAD
=======
  },
  "AWS": {
    "Profile": "vstore_default",
    "ServiceURL": "http://ceph-aio.erm.ostack.test:8080",
    "LogResponse": true,
    "LogMetrics": true
  },
  "Ceph": {
    "TemplatesBucketName": "vstore-templates",
    "ObjectsBucketName": "vstore-objects",
    "FilesBucketName": "vstore-files",
    "Locks": {
      "BucketName": "vstore-locks",
      "Expiration": "00:30:00"
    }
  },
  "VStore": {
    "Endpoint": "http://localhost:5000",
    "FileStorageEndpoint": "http://vstore-files.ceph-aio.erm.ostack.test:8080"
  } 
>>>>>>> c13051c6
}
<|MERGE_RESOLUTION|>--- conflicted
+++ resolved
@@ -1,62 +1,32 @@
-﻿{
-    "Logging": {
-        "IncludeScopes": false,
-        "LogLevel": {
-            "Default": "Debug",
-            "System": "Information",
-            "Microsoft": "Information"
-        }
-    },
-    "Serilog": {
-        "Using": [ "Serilog.Sinks.Console" ],
-        "MinimumLevel": "Debug",
-        "WriteTo": [
-            {
-                "Name": "Console",
-                "Args": { "formatter": "Serilog.Formatting.Compact.CompactJsonFormatter, Serilog.Formatting.Compact" }
-            }
-        ],
-        "Enrich": [ "FromLogContext", "WithMachineName", "WithThreadId" ]
-    },
-    "AWS": {
-        "Profile": "vstore_default",
-        "ServiceURL": "http://ceph-aio.erm.ostack.test:8080",
-        "LogResponse": true,
-        "LogMetrics": true
-    },
-    "Ceph": {
-        "TemplatesBucketName": "vstore-templates",
-        "ObjectsBucketName": "vstore-objects",
-        "FilesBucketName": "vstore-files",
-        "Locks": {
-            "BucketName": "vstore-locks",
-            "Expiration": "00:30:00"
-        }
-    },
-    "VStore": {
-        "Endpoint": "http://localhost:5000"
-    }
-<<<<<<< HEAD
-=======
-  },
-  "AWS": {
-    "Profile": "vstore_default",
-    "ServiceURL": "http://ceph-aio.erm.ostack.test:8080",
-    "LogResponse": true,
-    "LogMetrics": true
-  },
-  "Ceph": {
-    "TemplatesBucketName": "vstore-templates",
-    "ObjectsBucketName": "vstore-objects",
-    "FilesBucketName": "vstore-files",
-    "Locks": {
-      "BucketName": "vstore-locks",
-      "Expiration": "00:30:00"
-    }
-  },
-  "VStore": {
-    "Endpoint": "http://localhost:5000",
-    "FileStorageEndpoint": "http://vstore-files.ceph-aio.erm.ostack.test:8080"
-  } 
->>>>>>> c13051c6
-}
+﻿{
+    "Serilog": {
+        "Using": [ "Serilog.Sinks.Console" ],
+        "MinimumLevel": "Debug",
+        "WriteTo": [
+            {
+                "Name": "Console",
+                "Args": { "formatter": "Serilog.Formatting.Compact.CompactJsonFormatter, Serilog.Formatting.Compact" }
+            }
+        ],
+        "Enrich": [ "FromLogContext", "WithMachineName", "WithThreadId" ]
+    },
+    "AWS": {
+        "Profile": "vstore_default",
+        "ServiceURL": "http://ceph-aio.erm.ostack.test:8080",
+        "LogResponse": true,
+        "LogMetrics": true
+    },
+    "Ceph": {
+        "TemplatesBucketName": "vstore-templates",
+        "ObjectsBucketName": "vstore-objects",
+        "FilesBucketName": "vstore-files",
+        "Locks": {
+            "BucketName": "vstore-locks",
+            "Expiration": "00:30:00"
+        }
+    },
+    "VStore": {
+        "Endpoint": "http://localhost:5000",
+        "FileStorageEndpoint": "http://vstore-files.ceph-aio.erm.ostack.test:8080"
+    }
+}