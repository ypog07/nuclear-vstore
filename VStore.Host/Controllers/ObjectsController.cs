--- conflicted
+++ resolved
@@ -1,9 +1,5 @@
 ﻿using System;
 using System.Collections.Generic;
-<<<<<<< HEAD
-=======
-using System.Linq;
->>>>>>> 531ef697
 using System.Threading.Tasks;
 
 using Microsoft.AspNetCore.Mvc;
@@ -41,7 +37,7 @@
 
         [HttpGet]
         [ProducesResponseType(typeof(IReadOnlyCollection<IdentifyableObjectDescriptor<long>>), 200)]
-        public async Task<IActionResult> List1([FromQuery]string startAfter)
+        public async Task<IActionResult> List([FromQuery]long startAfter)
         {
             try
             {
@@ -78,7 +74,7 @@
         }
 
         [HttpGet("{id}/versions")]
-        [ProducesResponseType(typeof(IReadOnlyCollection<IdentifyableObjectDescriptor>), 200)]
+        [ProducesResponseType(typeof(IReadOnlyCollection<VersionedObjectDescriptor<long>>), 200)]
         [ProducesResponseType(404)]
         public async Task<IActionResult> GetVersions(long id)
         {
