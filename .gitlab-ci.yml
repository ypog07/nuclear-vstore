variables:
  REGISTRY: "docker-hub.2gis.ru"

stages:
  - build
  - dockerize
  - deploy
  - end

before_script:
  - export APPLICATION=`make -s print-APPLICATION`
  - source ${CI_PROJECT_DIR}/ci-starter-kit/utils.sh
  - export CI_TAG=`[[ -z ${CI_COMMIT_TAG} ]] && echo "branch-${CI_COMMIT_REF_SLUG}-${CI_COMMIT_SHA:0:8}" || echo "${CI_COMMIT_TAG}"`

# ================= Test & Build =================

build:app:
  image: $REGISTRY/microsoft/aspnetcore-build:2.0.6-2.1.101
  stage: build
  when: always
  script:
    - dotnet restore --runtime ubuntu.14.04-x64
    - dotnet test tests/VStore.UnitTests/VStore.UnitTests.csproj --configuration Release
    - dotnet publish src/VStore.Host --configuration Release --runtime ubuntu.14.04-x64 --output ../../publish/vstore
    - dotnet publish src/VStore.Worker --configuration Release --runtime ubuntu.14.04-x64 --output ../../publish/vstore-worker
    - dotnet publish src/VStore.Renderer --configuration Release --runtime ubuntu.14.04-x64 --output ../../publish/vstore-renderer
  tags: [ 2gis, docker ]
  artifacts:
    name: "${CI_COMMIT_REF_NAME}"
    expire_in: '1 week'
    paths:
      - publish/vstore/
      - publish/vstore-worker/
      - publish/vstore-renderer/

build:cloning-tool:
  image: $REGISTRY/microsoft/dotnet:2.0.6-sdk-2.1.101
  stage: build
  when: manual
  script:
    - dotnet publish src/CloningTool --configuration Release --runtime ubuntu.14.04-x64 --output ../../publish/cloning-tool
  tags: [ 2gis, docker ]
  artifacts:
    name: "${CI_COMMIT_REF_NAME}"
    expire_in: '1 week'
    paths:
      - publish/cloning-tool/
<<<<<<< HEAD
=======
      
build:logo-migrator:
  image: $REGISTRY/microsoft/dotnet:2.0.6-sdk-2.1.101
  stage: build
  when: manual
  script:
    - dotnet publish src/AmsMigrator --configuration Release --runtime ubuntu.14.04-x64 --output ../../publish/logo-migrator
  tags: [ 2gis, docker ]
  artifacts:
    name: "${CI_COMMIT_REF_NAME}"
    expire_in: '1 week'
    paths:
      - publish/logo-migrator/
>>>>>>> 1fe43088

build:vstore-host-image:
  stage: dockerize
  when: manual
  allow_failure: false
  script:
    - TAG=$CI_TAG DOCKER_FILE=publish/vstore/Dockerfile DOCKER_BUILD_CONTEXT=publish/vstore make docker-build
    - TAG=$CI_TAG make docker-push
  tags: [ docker-engine, io ]
  dependencies:
    - build:app

build:vstore-worker-image:
  stage: dockerize
  when: manual
  allow_failure: false
  script:
    - IMAGE=ams/vstore-worker TAG=$CI_TAG DOCKER_FILE=publish/vstore-worker/Dockerfile DOCKER_BUILD_CONTEXT=publish/vstore-worker make docker-build
    - IMAGE=ams/vstore-worker TAG=$CI_TAG make docker-push
  tags: [ docker-engine, io ]
  dependencies:
    - build:app
    
build:vstore-renderer-image:
  stage: dockerize
  when: manual
  allow_failure: false
  script:
    - IMAGE=ams/vstore-renderer TAG=$CI_TAG DOCKER_FILE=publish/vstore-renderer/Dockerfile DOCKER_BUILD_CONTEXT=publish/vstore-renderer make docker-build
    - IMAGE=ams/vstore-renderer TAG=$CI_TAG make docker-push
  tags: [ docker-engine, io ]
  dependencies:
    - build:app

build:cloning-tool-image:
  stage: dockerize
  when: manual
  script:
    - IMAGE=ams/cloning-tool TAG=$CI_TAG DOCKER_FILE=publish/cloning-tool/Dockerfile DOCKER_BUILD_CONTEXT=publish/cloning-tool make docker-build
    - IMAGE=ams/cloning-tool TAG=$CI_TAG make docker-push
  tags: [ docker-engine, io ]
  dependencies:
    - build:cloning-tool

# ================ Deploy =================

deploy:standalone:
  stage: deploy
  when: manual
  image: $REGISTRY/2gis-io/k8s-handle:latest
  script:
    - export VSTORE_ENVIRONMENT=Stage
    - k8s-handle deploy --config config-standalone.yaml --section vstore --sync-mode True
  only:
    - tags
  dependencies: []
  tags: [ 2gis, docker ]
  environment:
    name: vstore-standalone
    url: http://${CI_ENVIRONMENT_SLUG}.web-staging.2gis.ru/swagger

deploy:relizard:
  stage: deploy
  environment:
    name: staging
    url: http://vstore-stage.web-staging.2gis.ru/swagger
  only:
    - tags
  script:
    - "curl -X POST -F token=${AMS_DEPLOY_TRIGGER_TOKEN} -F ref=master https://gitlab.2gis.ru/api/v3/projects/2997/trigger/builds"
  dependencies: []
  tags: [ io, docker-engine ]

deploy:relizard:review:
  stage: deploy
  when: manual
  variables:
    GIT_STRATEGY: none
  environment:
    name: review/${CI_COMMIT_REF_SLUG}
    url: http://vstore-${CI_COMMIT_REF_SLUG}.web-staging.2gis.ru/swagger
    on_stop: destroy:relizard:stop-review
  only:
    - branches
  except:
    - master
  script:
    - 'export GECKO_PAYLOAD="{\"branch\":\"env/${CI_COMMIT_REF_SLUG}\",\"versions\":{\"vstore\":\"${CI_TAG}\"}}"'
    - 'curl -s -X POST http://relizard-gecko.web-staging.2gis.ru/envs -H "content-type: application/json" -d $GECKO_PAYLOAD --trace-ascii ${CI_PROJECT_DIR}/gecko_trace'
    - '_poll="curl -s -X GET http://relizard-gecko.web-staging.2gis.ru/envs/env/${CI_COMMIT_REF_SLUG}"'
    - 'export _elapsed=0'
    - 'echo ${CI_COMMIT_REF_SLUG:0:20} | sed -r "s/^(ams-[0-9]*)(.*)/\1/" | xargs -i printf "Environment will be ready on address:\n\033[0;32mhttp://vstore-{}.web-staging.2gis.ru/swagger\033[0m\n"'
    - 'while true; do sleep 5; let _elapsed=_elapsed+5; _status=$(${_poll} | python -c "import sys, json; print json.load(sys.stdin)[\"status\"]"); echo "Elapsed ${_elapsed}s, status: ${_status}"; case $_status in running) continue;; pending) continue;; success) exit 0;; *) exit 99;; esac; done'
  artifacts:
    name: "${CI_PROJECT_NAME}_${CI_COMMIT_SHA}"
    expire_in: '1 week'
    paths:
      - ${CI_PROJECT_DIR}/gecko_trace
  dependencies: []
  tags: [ io, docker-engine ]

# ================= End =================

destroy:relizard:stop-review:
  stage: end
  when: manual
  variables:
    GIT_STRATEGY: none
  environment:
    name: review/${CI_COMMIT_REF_SLUG}
    action: stop
  only:
    - branches
  script:
    - curl -s -X DELETE http://relizard-gecko.web-staging.2gis.ru/envs/env/${CI_COMMIT_REF_SLUG}
  dependencies: []
  tags: [ io, docker-engine ]

cleanup:registry:
  stage: end
  when: always
  script:
    - make docker-registry-images-cleanup TAG="branch-" TIME_LIFE_IMAGE=604800 # 7 days
    - make docker-registry-images-cleanup IMAGE=ams/vstore-worker TAG="branch-" TIME_LIFE_IMAGE=604800 # 7 days
    - make docker-registry-images-cleanup IMAGE=ams/vstore-renderer TAG="branch-" TIME_LIFE_IMAGE=604800 # 7 days
    - make docker-registry-images-cleanup IMAGE=ams/cloning-tool TAG="branch-" TIME_LIFE_IMAGE=604800 # 7 days
    - make docker-registry-images-cleanup IMAGE=ams/logo-migrator TAG="branch-" TIME_LIFE_IMAGE=604800 # 7 days
  dependencies: []
  tags: [ docker-engine, io ]

cleanup:runner:
  stage: end
  when: always
  script:
    - make docker-containers-cleanup
    - make docker-images-cleanup TAG="branch-" TIME_LIFE_IMAGE=86400 # 4 days
    - make docker-images-cleanup IMAGE=ams/vstore-worker TAG="branch-" TIME_LIFE_IMAGE=86400 # 1 day
    - make docker-images-cleanup IMAGE=ams/vstore-renderer TAG="branch-" TIME_LIFE_IMAGE=86400 # 1 day
    - make docker-images-cleanup IMAGE=ams/cloning-tool TAG="branch-" TIME_LIFE_IMAGE=86400 # 1 day
    - make docker-images-cleanup IMAGE=ams/logo-migrator TAG="branch-" TIME_LIFE_IMAGE=86400 # 1 day
  dependencies: []
  tags: [ docker-engine, io ]<|MERGE_RESOLUTION|>--- conflicted
+++ resolved
@@ -45,22 +45,6 @@
     expire_in: '1 week'
     paths:
       - publish/cloning-tool/
-<<<<<<< HEAD
-=======
-      
-build:logo-migrator:
-  image: $REGISTRY/microsoft/dotnet:2.0.6-sdk-2.1.101
-  stage: build
-  when: manual
-  script:
-    - dotnet publish src/AmsMigrator --configuration Release --runtime ubuntu.14.04-x64 --output ../../publish/logo-migrator
-  tags: [ 2gis, docker ]
-  artifacts:
-    name: "${CI_COMMIT_REF_NAME}"
-    expire_in: '1 week'
-    paths:
-      - publish/logo-migrator/
->>>>>>> 1fe43088
 
 build:vstore-host-image:
   stage: dockerize
