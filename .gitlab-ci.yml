--- conflicted
+++ resolved
@@ -22,18 +22,11 @@
   stage: build:app
   when: always
   script:
-<<<<<<< HEAD
-    - dotnet restore
-    - dotnet publish src/VStore.Host --configuration Release --runtime ubuntu.14.04-x64 --output publish/vstore
-    - dotnet publish src/VStore.GC --configuration Release --runtime ubuntu.14.04-x64 --output publish/vstore-gc
-    - dotnet publish src/MigrationTool --configuration Release --runtime ubuntu.14.04-x64 --output publish/migration-tool
-    - dotnet publish tests/VStore.UnitTests --configuration Release --runtime ubuntu.14.04-x64 --output publish/vstore-tests
-=======
     - dotnet restore --runtime ubuntu.14.04-x64
     - dotnet test tests/VStore.UnitTests/VStore.UnitTests.csproj --configuration Release
     - dotnet publish src/VStore.Host --configuration Release --runtime ubuntu.14.04-x64 --output ../../publish/vstore
+	- dotnet publish src/VStore.GC --configuration Release --runtime ubuntu.14.04-x64 --output ../../publish/vstore-gc
     - dotnet publish src/MigrationTool --configuration Release --runtime ubuntu.14.04-x64 --output ../../publish/migration-tool
->>>>>>> db06bdb5
   tags: [ 2gis, docker ]
   artifacts:
     name: "${CI_BUILD_REF_NAME}"
@@ -140,6 +133,7 @@
   when: always
   script:
     - make docker-registry-images-cleanup TAG="branch-" TIME_LIFE_IMAGE=604800 # 7 days
+    - make docker-registry-images-cleanup IMAGE=ams/vstore-gc TAG="branch-" TIME_LIFE_IMAGE=604800 # 7 days
     - make docker-registry-images-cleanup IMAGE=ams/migration-tool TAG="branch-" TIME_LIFE_IMAGE=604800 # 7 days
   dependencies: []
   tags: [ docker-engine, io ]
@@ -150,6 +144,7 @@
   script:
     - make docker-containers-cleanup
     - make docker-images-cleanup TAG="branch-" TIME_LIFE_IMAGE=86400 # 4 days
+    - make docker-images-cleanup IMAGE=ams/vstore-gc TAG="branch-" TIME_LIFE_IMAGE=86400 # 1 day
     - make docker-images-cleanup IMAGE=ams/migration-tool TAG="branch-" TIME_LIFE_IMAGE=86400 # 1 day
   dependencies: []
   tags: [ docker-engine, io ]